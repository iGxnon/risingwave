[package]
name = "risingwave_compute"
version = { workspace = true }
edition = { workspace = true }
homepage = { workspace = true }
keywords = { workspace = true }
license = { workspace = true }
repository = { workspace = true }

[package.metadata.cargo-machete]
ignored = ["workspace-hack"]

[package.metadata.cargo-udeps.ignore]
normal = ["workspace-hack"]

[dependencies]
async-trait = "0.1"
async_stack_trace = { path = "../utils/async_stack_trace" }
clap = { version = "3", features = ["derive"] }
either = "1"
futures = { version = "0.3", default-features = false, features = ["alloc"] }
futures-async-stream = "0.2"
hyper = "0.14"
itertools = "0.10"
maplit = "1.0.2"
pprof = { version = "0.11", features = ["flamegraph"] }
pretty-bytes = "0.2.2"
prometheus = { version = "0.13" }
risingwave_batch = { path = "../batch" }
risingwave_common = { path = "../common" }
risingwave_common_proc_macro = { path = "../common/proc_macro" }
risingwave_common_service = { path = "../common/common_service" }
risingwave_connector = { path = "../connector" }
risingwave_hummock_sdk = { path = "../storage/hummock_sdk" }
risingwave_pb = { path = "../prost" }
risingwave_rpc_client = { path = "../rpc_client" }
risingwave_source = { path = "../source" }
risingwave_storage = { path = "../storage" }
risingwave_stream = { path = "../stream" }
risingwave_tracing = { path = "../tracing" }
serde_json = "1"
tokio = { version = "0.2", package = "madsim-tokio", features = [
    "rt",
    "rt-multi-thread",
    "sync",
    "macros",
    "time",
    "signal",
    "fs",
] }
tokio-stream = "0.1"
tonic = { version = "0.2", package = "madsim-tonic" }
tower = { version = "0.4", features = ["util", "load-shed"] }
tracing = "0.1"
<<<<<<< HEAD
twox-hash = "1"
url = "2"
uuid = "1.2.2"
=======
>>>>>>> 00451dc6

[target.'cfg(target_os = "linux")'.dependencies]
tikv-jemalloc-ctl = "0.5"

[target.'cfg(not(madsim))'.dependencies]
workspace-hack = { path = "../workspace-hack" }

[dev-dependencies]
futures-async-stream = "0.2"
rand = "0.8"
tempfile = "3"<|MERGE_RESOLUTION|>--- conflicted
+++ resolved
@@ -14,6 +14,7 @@
 normal = ["workspace-hack"]
 
 [dependencies]
+anyhow = "1"
 async-trait = "0.1"
 async_stack_trace = { path = "../utils/async_stack_trace" }
 clap = { version = "3", features = ["derive"] }
@@ -38,6 +39,7 @@
 risingwave_storage = { path = "../storage" }
 risingwave_stream = { path = "../stream" }
 risingwave_tracing = { path = "../tracing" }
+serde = { version = "1", features = ["derive"] }
 serde_json = "1"
 tokio = { version = "0.2", package = "madsim-tokio", features = [
     "rt",
@@ -52,12 +54,9 @@
 tonic = { version = "0.2", package = "madsim-tonic" }
 tower = { version = "0.4", features = ["util", "load-shed"] }
 tracing = "0.1"
-<<<<<<< HEAD
 twox-hash = "1"
 url = "2"
 uuid = "1.2.2"
-=======
->>>>>>> 00451dc6
 
 [target.'cfg(target_os = "linux")'.dependencies]
 tikv-jemalloc-ctl = "0.5"
