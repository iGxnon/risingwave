// Copyright 2023 RisingWave Labs
//
// Licensed under the Apache License, Version 2.0 (the "License");
// you may not use this file except in compliance with the License.
// You may obtain a copy of the License at
//
//     http://www.apache.org/licenses/LICENSE-2.0
//
// Unless required by applicable law or agreed to in writing, software
// distributed under the License is distributed on an "AS IS" BASIS,
// WITHOUT WARRANTIES OR CONDITIONS OF ANY KIND, either express or implied.
// See the License for the specific language governing permissions and
// limitations under the License.

use std::borrow::Borrow;
use std::collections::{HashMap, HashSet};
use std::fmt::Debug;
use std::sync::Arc;
use std::time::Duration;

use anyhow::anyhow;
use async_trait::async_trait;
use either::Either;
use futures::stream::BoxStream;
use itertools::Itertools;
use risingwave_common::catalog::{CatalogVersion, FunctionId, IndexId, TableId};
use risingwave_common::config::MAX_CONNECTION_WINDOW_SIZE;
<<<<<<< HEAD
use risingwave_common::telemetry::report::TelemetryInfoFetcher;
=======
use risingwave_common::system_param::system_params_to_kv;
>>>>>>> 00451dc6
use risingwave_common::util::addr::HostAddr;
use risingwave_hummock_sdk::compact::CompactorRuntimeConfig;
use risingwave_hummock_sdk::table_stats::to_prost_table_stats_map;
use risingwave_hummock_sdk::{
    CompactionGroupId, HummockEpoch, HummockSstableId, HummockVersionId, LocalSstableInfo,
    SstIdRange,
};
use risingwave_pb::backup_service::backup_service_client::BackupServiceClient;
use risingwave_pb::backup_service::*;
use risingwave_pb::catalog::{
    Database as ProstDatabase, Function as ProstFunction, Index as ProstIndex,
    Schema as ProstSchema, Sink as ProstSink, Source as ProstSource, Table as ProstTable,
    View as ProstView,
};
use risingwave_pb::common::{HostAddress, WorkerType};
use risingwave_pb::ddl_service::ddl_service_client::DdlServiceClient;
use risingwave_pb::ddl_service::drop_table_request::SourceId;
use risingwave_pb::ddl_service::*;
use risingwave_pb::hummock::hummock_manager_service_client::HummockManagerServiceClient;
use risingwave_pb::hummock::rise_ctl_update_compaction_config_request::mutable_config::MutableConfig;
use risingwave_pb::hummock::*;
use risingwave_pb::meta::cluster_service_client::ClusterServiceClient;
use risingwave_pb::meta::heartbeat_request::{extra_info, ExtraInfo};
use risingwave_pb::meta::heartbeat_service_client::HeartbeatServiceClient;
use risingwave_pb::meta::list_table_fragments_response::TableFragmentInfo;
use risingwave_pb::meta::meta_member_service_client::MetaMemberServiceClient;
use risingwave_pb::meta::notification_service_client::NotificationServiceClient;
use risingwave_pb::meta::reschedule_request::Reschedule as ProstReschedule;
use risingwave_pb::meta::scale_service_client::ScaleServiceClient;
use risingwave_pb::meta::stream_manager_service_client::StreamManagerServiceClient;
<<<<<<< HEAD
use risingwave_pb::meta::telemetry_info_service_client::TelemetryInfoServiceClient;
use risingwave_pb::meta::*;
=======
use risingwave_pb::meta::system_params_service_client::SystemParamsServiceClient;
use risingwave_pb::meta::{SystemParams as ProstSystemParams, *};
>>>>>>> 00451dc6
use risingwave_pb::stream_plan::StreamFragmentGraph;
use risingwave_pb::user::update_user_request::UpdateField;
use risingwave_pb::user::user_service_client::UserServiceClient;
use risingwave_pb::user::*;
use tokio::sync::mpsc::Receiver;
use tokio::sync::oneshot::Sender;
use tokio::sync::{mpsc, oneshot, RwLock};
use tokio::task::JoinHandle;
use tokio::time;
use tokio_retry::strategy::{jitter, ExponentialBackoff};
use tonic::transport::{Channel, Endpoint};
use tonic::{Code, Streaming};
use tracing::warn;

use crate::error::{Result, RpcError};
use crate::hummock_meta_client::{CompactTaskItem, HummockMetaClient};
use crate::{meta_rpc_client_method_impl, ExtraInfoSourceRef};

type DatabaseId = u32;
type SchemaId = u32;

/// Client to meta server. Cloning the instance is lightweight.
#[derive(Clone, Debug)]
pub struct MetaClient {
    worker_id: u32,
    worker_type: WorkerType,
    host_addr: HostAddr,
    inner: GrpcMetaClient,
}

impl MetaClient {
    const META_ADDRESS_LOAD_BALANCE_MODE_PREFIX: &'static str = "load-balance+";

    pub fn worker_id(&self) -> u32 {
        self.worker_id
    }

    pub fn host_addr(&self) -> &HostAddr {
        &self.host_addr
    }

    pub fn worker_type(&self) -> WorkerType {
        self.worker_type
    }

    /// Subscribe to notification from meta.
    pub async fn subscribe(
        &self,
        subscribe_type: SubscribeType,
    ) -> Result<Streaming<SubscribeResponse>> {
        let request = SubscribeRequest {
            subscribe_type: subscribe_type as i32,
            host: Some(self.host_addr.to_protobuf()),
            worker_id: self.worker_id(),
        };
        let retry_strategy = GrpcMetaClient::retry_strategy_for_request();
        tokio_retry::Retry::spawn(retry_strategy, || async {
            let request = request.clone();
            self.inner.subscribe(request).await
        })
        .await
    }

    pub(crate) fn parse_meta_addr(meta_addr: &str) -> Result<MetaAddressStrategy> {
        if meta_addr.starts_with(Self::META_ADDRESS_LOAD_BALANCE_MODE_PREFIX) {
            let addr = meta_addr
                .strip_prefix(Self::META_ADDRESS_LOAD_BALANCE_MODE_PREFIX)
                .unwrap();

            let addr = addr.split(',').exactly_one().map_err(|_| {
                RpcError::Internal(anyhow!(
                    "meta address {} in load-balance mode should be exactly one",
                    addr
                ))
            })?;

            let _url = url::Url::parse(addr).map_err(|e| {
                RpcError::Internal(anyhow!("could not parse meta address {}, {}", addr, e))
            })?;

            Ok(MetaAddressStrategy::LoadBalance(addr.to_string()))
        } else {
            let addrs: Vec<_> = meta_addr.split(',').map(str::to_string).collect();

            if addrs.is_empty() {
                return Err(RpcError::Internal(anyhow!(
                    "empty meta addresses {:?}",
                    addrs
                )));
            }

            for addr in &addrs {
                let _url = url::Url::parse(addr).map_err(|e| {
                    RpcError::Internal(anyhow!("could not parse meta address {}, {}", addr, e))
                })?;
            }

            Ok(MetaAddressStrategy::List(addrs))
        }
    }

    /// Register the current node to the cluster and set the corresponding worker id.
    pub async fn register_new(
        meta_addr: &str,
        worker_type: WorkerType,
        addr: &HostAddr,
        worker_node_parallelism: usize,
    ) -> Result<(Self, SystemParamsReader)> {
        let addr_strategy = Self::parse_meta_addr(meta_addr)?;

        let grpc_meta_client = GrpcMetaClient::new(addr_strategy).await?;

        let add_worker_request = AddWorkerNodeRequest {
            worker_type: worker_type as i32,
            host: Some(addr.to_protobuf()),
            worker_node_parallelism: worker_node_parallelism as u64,
        };
        let add_worker_resp =
            tokio_retry::Retry::spawn(GrpcMetaClient::retry_strategy_for_request(), || async {
                let request = add_worker_request.clone();
                grpc_meta_client.add_worker_node(request).await
            })
            .await?;
        let worker_node = add_worker_resp
            .node
            .expect("AddWorkerNodeResponse::node is empty");

        let system_params_request = GetSystemParamsRequest {};
        let system_params_resp =
            tokio_retry::Retry::spawn(GrpcMetaClient::retry_strategy_for_request(), || async {
                let request = system_params_request.clone();
                grpc_meta_client.get_system_params(request).await
            })
            .await?;

        Ok((
            Self {
                worker_id: worker_node.id,
                worker_type,
                host_addr: addr.clone(),
                inner: grpc_meta_client,
            },
            system_params_resp.params.unwrap().into(),
        ))
    }

    /// Activate the current node in cluster to confirm it's ready to serve.
    pub async fn activate(&self, addr: &HostAddr) -> Result<()> {
        let request = ActivateWorkerNodeRequest {
            host: Some(addr.to_protobuf()),
        };
        let retry_strategy = GrpcMetaClient::retry_strategy_for_request();
        tokio_retry::Retry::spawn(retry_strategy, || async {
            let request = request.clone();
            self.inner.activate_worker_node(request).await
        })
        .await?;

        Ok(())
    }

    /// Send heartbeat signal to meta service.
    pub async fn send_heartbeat(&self, node_id: u32, info: Vec<extra_info::Info>) -> Result<()> {
        let request = HeartbeatRequest {
            node_id,
            info: info
                .into_iter()
                .map(|info| ExtraInfo { info: Some(info) })
                .collect(),
        };
        let resp = self.inner.heartbeat(request).await?;
        if let Some(status) = resp.status {
            if status.code() == risingwave_pb::common::status::Code::UnknownWorker {
                tracing::error!("worker expired: {}", status.message);
                std::process::exit(1);
            }
        }
        Ok(())
    }

    pub async fn create_database(&self, db: ProstDatabase) -> Result<(DatabaseId, CatalogVersion)> {
        let request = CreateDatabaseRequest { db: Some(db) };
        let resp = self.inner.create_database(request).await?;
        // TODO: handle error in `resp.status` here
        Ok((resp.database_id, resp.version))
    }

    pub async fn create_schema(&self, schema: ProstSchema) -> Result<(SchemaId, CatalogVersion)> {
        let request = CreateSchemaRequest {
            schema: Some(schema),
        };
        let resp = self.inner.create_schema(request).await?;
        // TODO: handle error in `resp.status` here
        Ok((resp.schema_id, resp.version))
    }

    pub async fn create_materialized_view(
        &self,
        table: ProstTable,
        graph: StreamFragmentGraph,
    ) -> Result<(TableId, CatalogVersion)> {
        let request = CreateMaterializedViewRequest {
            materialized_view: Some(table),
            fragment_graph: Some(graph),
        };
        let resp = self.inner.create_materialized_view(request).await?;
        // TODO: handle error in `resp.status` here
        Ok((resp.table_id.into(), resp.version))
    }

    pub async fn drop_materialized_view(&self, table_id: TableId) -> Result<CatalogVersion> {
        let request = DropMaterializedViewRequest {
            table_id: table_id.table_id(),
        };

        let resp = self.inner.drop_materialized_view(request).await?;
        Ok(resp.version)
    }

    pub async fn create_source(&self, source: ProstSource) -> Result<(u32, CatalogVersion)> {
        let request = CreateSourceRequest {
            source: Some(source),
        };

        let resp = self.inner.create_source(request).await?;
        Ok((resp.source_id, resp.version))
    }

    pub async fn create_sink(
        &self,
        sink: ProstSink,
        graph: StreamFragmentGraph,
    ) -> Result<(u32, CatalogVersion)> {
        let request = CreateSinkRequest {
            sink: Some(sink),
            fragment_graph: Some(graph),
        };

        let resp = self.inner.create_sink(request).await?;
        Ok((resp.sink_id, resp.version))
    }

    pub async fn create_function(
        &self,
        function: ProstFunction,
    ) -> Result<(FunctionId, CatalogVersion)> {
        let request = CreateFunctionRequest {
            function: Some(function),
        };
        let resp = self.inner.create_function(request).await?;
        Ok((resp.function_id.into(), resp.version))
    }

    pub async fn create_table(
        &self,
        source: Option<ProstSource>,
        table: ProstTable,
        graph: StreamFragmentGraph,
    ) -> Result<(TableId, CatalogVersion)> {
        let request = CreateTableRequest {
            materialized_view: Some(table),
            fragment_graph: Some(graph),
            source,
        };
        let resp = self.inner.create_table(request).await?;
        // TODO: handle error in `resp.status` here
        Ok((resp.table_id.into(), resp.version))
    }

    pub async fn create_view(&self, view: ProstView) -> Result<(u32, CatalogVersion)> {
        let request = CreateViewRequest { view: Some(view) };
        let resp = self.inner.create_view(request).await?;
        // TODO: handle error in `resp.status` here
        Ok((resp.view_id, resp.version))
    }

    pub async fn create_index(
        &self,
        index: ProstIndex,
        table: ProstTable,
        graph: StreamFragmentGraph,
    ) -> Result<(TableId, CatalogVersion)> {
        let request = CreateIndexRequest {
            index: Some(index),
            index_table: Some(table),
            fragment_graph: Some(graph),
        };
        let resp = self.inner.create_index(request).await?;
        // TODO: handle error in `resp.status` here
        Ok((resp.index_id.into(), resp.version))
    }

    pub async fn drop_table(
        &self,
        source_id: Option<u32>,
        table_id: TableId,
    ) -> Result<CatalogVersion> {
        let request = DropTableRequest {
            source_id: source_id.map(SourceId::Id),
            table_id: table_id.table_id(),
        };

        let resp = self.inner.drop_table(request).await?;
        Ok(resp.version)
    }

    pub async fn drop_view(&self, view_id: u32) -> Result<CatalogVersion> {
        let request = DropViewRequest { view_id };
        let resp = self.inner.drop_view(request).await?;
        Ok(resp.version)
    }

    pub async fn drop_source(&self, source_id: u32) -> Result<CatalogVersion> {
        let request = DropSourceRequest { source_id };
        let resp = self.inner.drop_source(request).await?;
        Ok(resp.version)
    }

    pub async fn drop_sink(&self, sink_id: u32) -> Result<CatalogVersion> {
        let request = DropSinkRequest { sink_id };
        let resp = self.inner.drop_sink(request).await?;
        Ok(resp.version)
    }

    pub async fn drop_index(&self, index_id: IndexId) -> Result<CatalogVersion> {
        let request = DropIndexRequest {
            index_id: index_id.index_id,
        };
        let resp = self.inner.drop_index(request).await?;
        Ok(resp.version)
    }

    pub async fn drop_function(&self, function_id: FunctionId) -> Result<CatalogVersion> {
        let request = DropFunctionRequest {
            function_id: function_id.0,
        };
        let resp = self.inner.drop_function(request).await?;
        Ok(resp.version)
    }

    pub async fn drop_database(&self, database_id: u32) -> Result<CatalogVersion> {
        let request = DropDatabaseRequest { database_id };
        let resp = self.inner.drop_database(request).await?;
        Ok(resp.version)
    }

    pub async fn drop_schema(&self, schema_id: u32) -> Result<CatalogVersion> {
        let request = DropSchemaRequest { schema_id };
        let resp = self.inner.drop_schema(request).await?;
        Ok(resp.version)
    }

    // TODO: using UserInfoVersion instead as return type.
    pub async fn create_user(&self, user: UserInfo) -> Result<u64> {
        let request = CreateUserRequest { user: Some(user) };
        let resp = self.inner.create_user(request).await?;
        Ok(resp.version)
    }

    pub async fn drop_user(&self, user_id: u32) -> Result<u64> {
        let request = DropUserRequest { user_id };
        let resp = self.inner.drop_user(request).await?;
        Ok(resp.version)
    }

    pub async fn update_user(
        &self,
        user: UserInfo,
        update_fields: Vec<UpdateField>,
    ) -> Result<u64> {
        let request = UpdateUserRequest {
            user: Some(user),
            update_fields: update_fields
                .into_iter()
                .map(|field| field as i32)
                .collect::<Vec<_>>(),
        };
        let resp = self.inner.update_user(request).await?;
        Ok(resp.version)
    }

    pub async fn grant_privilege(
        &self,
        user_ids: Vec<u32>,
        privileges: Vec<GrantPrivilege>,
        with_grant_option: bool,
        granted_by: u32,
    ) -> Result<u64> {
        let request = GrantPrivilegeRequest {
            user_ids,
            privileges,
            with_grant_option,
            granted_by,
        };
        let resp = self.inner.grant_privilege(request).await?;
        Ok(resp.version)
    }

    pub async fn revoke_privilege(
        &self,
        user_ids: Vec<u32>,
        privileges: Vec<GrantPrivilege>,
        granted_by: Option<u32>,
        revoke_by: u32,
        revoke_grant_option: bool,
        cascade: bool,
    ) -> Result<u64> {
        let granted_by = granted_by.unwrap_or_default();
        let request = RevokePrivilegeRequest {
            user_ids,
            privileges,
            granted_by,
            revoke_by,
            revoke_grant_option,
            cascade,
        };
        let resp = self.inner.revoke_privilege(request).await?;
        Ok(resp.version)
    }

    /// Unregister the current node to the cluster.
    pub async fn unregister(&self, addr: HostAddr) -> Result<()> {
        let request = DeleteWorkerNodeRequest {
            host: Some(addr.to_protobuf()),
        };
        self.inner.delete_worker_node(request).await?;
        Ok(())
    }

    /// Starts a heartbeat worker.
    ///
    /// When sending heartbeat RPC, it also carries extra info from `extra_info_sources`.
    pub fn start_heartbeat_loop(
        meta_client: MetaClient,
        min_interval: Duration,
        max_interval: Duration,
        extra_info_sources: Vec<ExtraInfoSourceRef>,
    ) -> (JoinHandle<()>, Sender<()>) {
        assert!(min_interval < max_interval);
        let (shutdown_tx, mut shutdown_rx) = tokio::sync::oneshot::channel();
        let join_handle = tokio::spawn(async move {
            let mut min_interval_ticker = tokio::time::interval(min_interval);
            let mut max_interval_ticker = tokio::time::interval(max_interval);
            max_interval_ticker.reset();
            loop {
                tokio::select! {
                    biased;
                    // Shutdown
                    _ = &mut shutdown_rx => {
                        tracing::info!("Heartbeat loop is stopped");
                        return;
                    }
                    // Wait for interval
                    _ = min_interval_ticker.tick() => {},
                    _ = max_interval_ticker.tick() => {
                        // Client has lost connection to the server and reached time limit, it should exit.
                        tracing::error!("Heartbeat timeout, exiting...");
                        std::process::exit(1);
                    },
                }
                let mut extra_info = Vec::with_capacity(extra_info_sources.len());
                for extra_info_source in &extra_info_sources {
                    if let Some(info) = extra_info_source.get_extra_info().await {
                        // None means the info is not available at the moment, and won't be sent to
                        // meta.
                        extra_info.push(info);
                    }
                }
                tracing::trace!(target: "events::meta::client_heartbeat", "heartbeat");
                match tokio::time::timeout(
                    // TODO: decide better min_interval for timeout
                    min_interval * 3,
                    meta_client.send_heartbeat(meta_client.worker_id(), extra_info),
                )
                .await
                {
                    Ok(Ok(_)) => {
                        max_interval_ticker.reset();
                    }
                    Ok(Err(err)) => {
                        tracing::warn!("Failed to send_heartbeat: error {}", err);
                    }
                    Err(err) => {
                        tracing::warn!("Failed to send_heartbeat: timeout {}", err);
                    }
                }
            }
        });
        (join_handle, shutdown_tx)
    }

    pub async fn risectl_list_state_tables(&self) -> Result<Vec<ProstTable>> {
        let request = RisectlListStateTablesRequest {};
        let resp = self.inner.risectl_list_state_tables(request).await?;
        Ok(resp.tables)
    }

    pub async fn flush(&self, checkpoint: bool) -> Result<HummockSnapshot> {
        let request = FlushRequest { checkpoint };
        let resp = self.inner.flush(request).await?;
        Ok(resp.snapshot.unwrap())
    }

    pub async fn list_table_fragments(
        &self,
        table_ids: &[u32],
    ) -> Result<HashMap<u32, TableFragmentInfo>> {
        let request = ListTableFragmentsRequest {
            table_ids: table_ids.to_vec(),
        };
        let resp = self.inner.list_table_fragments(request).await?;
        Ok(resp.table_fragments)
    }

    pub async fn pause(&self) -> Result<()> {
        let request = PauseRequest {};
        let _resp = self.inner.pause(request).await?;
        Ok(())
    }

    pub async fn resume(&self) -> Result<()> {
        let request = ResumeRequest {};
        let _resp = self.inner.resume(request).await?;
        Ok(())
    }

    pub async fn get_cluster_info(&self) -> Result<GetClusterInfoResponse> {
        let request = GetClusterInfoRequest {};
        let resp = self.inner.get_cluster_info(request).await?;
        Ok(resp)
    }

    pub async fn reschedule(&self, reschedules: HashMap<u32, ProstReschedule>) -> Result<bool> {
        let request = RescheduleRequest { reschedules };
        let resp = self.inner.reschedule(request).await?;
        Ok(resp.success)
    }

    pub async fn risectl_get_pinned_versions_summary(
        &self,
    ) -> Result<RiseCtlGetPinnedVersionsSummaryResponse> {
        let request = RiseCtlGetPinnedVersionsSummaryRequest {};
        self.inner
            .rise_ctl_get_pinned_versions_summary(request)
            .await
    }

    pub async fn risectl_get_pinned_snapshots_summary(
        &self,
    ) -> Result<RiseCtlGetPinnedSnapshotsSummaryResponse> {
        let request = RiseCtlGetPinnedSnapshotsSummaryRequest {};
        self.inner
            .rise_ctl_get_pinned_snapshots_summary(request)
            .await
    }

    pub async fn init_metadata_for_replay(
        &self,
        tables: Vec<ProstTable>,
        compaction_groups: Vec<CompactionGroupInfo>,
    ) -> Result<()> {
        let req = InitMetadataForReplayRequest {
            tables,
            compaction_groups,
        };
        let _resp = self.inner.init_metadata_for_replay(req).await?;
        Ok(())
    }

    pub async fn set_compactor_runtime_config(&self, config: CompactorRuntimeConfig) -> Result<()> {
        let req = SetCompactorRuntimeConfigRequest {
            context_id: self.worker_id,
            config: Some(config.into()),
        };
        let _resp = self.inner.set_compactor_runtime_config(req).await?;
        Ok(())
    }

    pub async fn replay_version_delta(
        &self,
        version_delta: HummockVersionDelta,
    ) -> Result<(HummockVersion, Vec<CompactionGroupId>)> {
        let req = ReplayVersionDeltaRequest {
            version_delta: Some(version_delta),
        };
        let resp = self.inner.replay_version_delta(req).await?;
        Ok((resp.version.unwrap(), resp.modified_compaction_groups))
    }

    pub async fn list_version_deltas(
        &self,
        start_id: u64,
        num_limit: u32,
        committed_epoch_limit: HummockEpoch,
    ) -> Result<HummockVersionDeltas> {
        let req = ListVersionDeltasRequest {
            start_id,
            num_limit,
            committed_epoch_limit,
        };
        Ok(self
            .inner
            .list_version_deltas(req)
            .await?
            .version_deltas
            .unwrap())
    }

    pub async fn trigger_compaction_deterministic(
        &self,
        version_id: HummockVersionId,
        compaction_groups: Vec<CompactionGroupId>,
    ) -> Result<()> {
        let req = TriggerCompactionDeterministicRequest {
            version_id,
            compaction_groups,
        };
        self.inner.trigger_compaction_deterministic(req).await?;
        Ok(())
    }

    pub async fn disable_commit_epoch(&self) -> Result<HummockVersion> {
        let req = DisableCommitEpochRequest {};
        Ok(self
            .inner
            .disable_commit_epoch(req)
            .await?
            .current_version
            .unwrap())
    }

    pub async fn pin_specific_snapshot(&self, epoch: HummockEpoch) -> Result<HummockSnapshot> {
        let req = PinSpecificSnapshotRequest {
            context_id: self.worker_id(),
            epoch,
        };
        let resp = self.inner.pin_specific_snapshot(req).await?;
        Ok(resp.snapshot.unwrap())
    }

    pub async fn get_assigned_compact_task_num(&self) -> Result<usize> {
        let req = GetAssignedCompactTaskNumRequest {};
        let resp = self.inner.get_assigned_compact_task_num(req).await?;
        Ok(resp.num_tasks as usize)
    }

    pub async fn risectl_list_compaction_group(&self) -> Result<Vec<CompactionGroupInfo>> {
        let req = RiseCtlListCompactionGroupRequest {};
        let resp = self.inner.rise_ctl_list_compaction_group(req).await?;
        Ok(resp.compaction_groups)
    }

    pub async fn risectl_update_compaction_config(
        &self,
        compaction_groups: &[CompactionGroupId],
        configs: &[MutableConfig],
    ) -> Result<()> {
        let req = RiseCtlUpdateCompactionConfigRequest {
            compaction_group_ids: compaction_groups.to_vec(),
            configs: configs
                .iter()
                .map(
                    |c| rise_ctl_update_compaction_config_request::MutableConfig {
                        mutable_config: Some(c.clone()),
                    },
                )
                .collect(),
        };
        let _resp = self.inner.rise_ctl_update_compaction_config(req).await?;
        Ok(())
    }

    pub async fn backup_meta(&self) -> Result<u64> {
        let req = BackupMetaRequest {};
        let resp = self.inner.backup_meta(req).await?;
        Ok(resp.job_id)
    }

    pub async fn get_backup_job_status(&self, job_id: u64) -> Result<BackupJobStatus> {
        let req = GetBackupJobStatusRequest { job_id };
        let resp = self.inner.get_backup_job_status(req).await?;
        Ok(resp.job_status())
    }

    pub async fn delete_meta_snapshot(&self, snapshot_ids: &[u64]) -> Result<()> {
        let req = DeleteMetaSnapshotRequest {
            snapshot_ids: snapshot_ids.to_vec(),
        };
        let _resp = self.inner.delete_meta_snapshot(req).await?;
        Ok(())
    }

    pub async fn get_meta_snapshot_manifest(&self) -> Result<MetaSnapshotManifest> {
        let req = GetMetaSnapshotManifestRequest {};
        let resp = self.inner.get_meta_snapshot_manifest(req).await?;
        Ok(resp.manifest.expect("should exist"))
    }

<<<<<<< HEAD
    pub async fn get_telemetry_info(&self) -> Result<TelemetryInfoResponse> {
        let req = TelemetryInfoRequest {};
        let resp = self.inner.get_telemetry_info(req).await?;
        Ok(resp)
=======
    pub async fn get_system_params(&self) -> Result<SystemParamsReader> {
        let req = GetSystemParamsRequest {};
        let resp = self.inner.get_system_params(req).await?;
        Ok(resp.params.unwrap().into())
>>>>>>> 00451dc6
    }
}

#[async_trait]
impl HummockMetaClient for MetaClient {
    async fn unpin_version_before(&self, unpin_version_before: HummockVersionId) -> Result<()> {
        let req = UnpinVersionBeforeRequest {
            context_id: self.worker_id(),
            unpin_version_before,
        };
        self.inner.unpin_version_before(req).await?;
        Ok(())
    }

    async fn get_current_version(&self) -> Result<HummockVersion> {
        let req = GetCurrentVersionRequest::default();
        Ok(self
            .inner
            .get_current_version(req)
            .await?
            .current_version
            .unwrap())
    }

    async fn pin_snapshot(&self) -> Result<HummockSnapshot> {
        let req = PinSnapshotRequest {
            context_id: self.worker_id(),
        };
        let resp = self.inner.pin_snapshot(req).await?;
        Ok(resp.snapshot.unwrap())
    }

    async fn get_epoch(&self) -> Result<HummockSnapshot> {
        let req = GetEpochRequest {};
        let resp = self.inner.get_epoch(req).await?;
        Ok(resp.snapshot.unwrap())
    }

    async fn unpin_snapshot(&self) -> Result<()> {
        let req = UnpinSnapshotRequest {
            context_id: self.worker_id(),
        };
        self.inner.unpin_snapshot(req).await?;
        Ok(())
    }

    async fn unpin_snapshot_before(&self, pinned_epochs: HummockEpoch) -> Result<()> {
        let req = UnpinSnapshotBeforeRequest {
            context_id: self.worker_id(),
            // For unpin_snapshot_before, we do not care about snapshots list but only min epoch.
            min_snapshot: Some(HummockSnapshot {
                committed_epoch: pinned_epochs,
                current_epoch: pinned_epochs,
            }),
        };
        self.inner.unpin_snapshot_before(req).await?;
        Ok(())
    }

    async fn get_new_sst_ids(&self, number: u32) -> Result<SstIdRange> {
        let resp = self
            .inner
            .get_new_sst_ids(GetNewSstIdsRequest { number })
            .await?;
        Ok(SstIdRange::new(resp.start_id, resp.end_id))
    }

    async fn report_compaction_task(
        &self,
        compact_task: CompactTask,
        table_stats_change: HashMap<u32, risingwave_hummock_sdk::table_stats::TableStats>,
    ) -> Result<()> {
        let req = ReportCompactionTasksRequest {
            context_id: self.worker_id(),
            compact_task: Some(compact_task),
            table_stats_change: to_prost_table_stats_map(table_stats_change),
        };
        self.inner.report_compaction_tasks(req).await?;
        Ok(())
    }

    async fn commit_epoch(
        &self,
        _epoch: HummockEpoch,
        _sstables: Vec<LocalSstableInfo>,
    ) -> Result<()> {
        panic!("Only meta service can commit_epoch in production.")
    }

    async fn update_current_epoch(&self, _epoch: HummockEpoch) -> Result<()> {
        panic!("Only meta service can update_current_epoch in production.")
    }

    async fn subscribe_compact_tasks(
        &self,
        max_concurrent_task_number: u64,
    ) -> Result<BoxStream<'static, CompactTaskItem>> {
        let req = SubscribeCompactTasksRequest {
            context_id: self.worker_id(),
            max_concurrent_task_number,
        };
        let stream = self.inner.subscribe_compact_tasks(req).await?;
        Ok(Box::pin(stream))
    }

    async fn report_compaction_task_progress(
        &self,
        progress: Vec<CompactTaskProgress>,
    ) -> Result<()> {
        let req = ReportCompactionTaskProgressRequest {
            context_id: self.worker_id(),
            progress,
        };
        self.inner.report_compaction_task_progress(req).await?;
        Ok(())
    }

    async fn report_vacuum_task(&self, vacuum_task: VacuumTask) -> Result<()> {
        let req = ReportVacuumTaskRequest {
            vacuum_task: Some(vacuum_task),
        };
        self.inner.report_vacuum_task(req).await?;
        Ok(())
    }

    async fn report_full_scan_task(&self, sst_ids: Vec<HummockSstableId>) -> Result<()> {
        let req = ReportFullScanTaskRequest { sst_ids };
        self.inner.report_full_scan_task(req).await?;
        Ok(())
    }

    async fn trigger_manual_compaction(
        &self,
        compaction_group_id: u64,
        table_id: u32,
        level: u32,
    ) -> Result<()> {
        // TODO: support key_range parameter
        let req = TriggerManualCompactionRequest {
            compaction_group_id,
            table_id,
            // if table_id not exist, manual_compaction will include all the sst
            // without check internal_table_id
            level,
            ..Default::default()
        };

        self.inner.trigger_manual_compaction(req).await?;
        Ok(())
    }

    async fn trigger_full_gc(&self, sst_retention_time_sec: u64) -> Result<()> {
        self.inner
            .trigger_full_gc(TriggerFullGcRequest {
                sst_retention_time_sec,
            })
            .await?;
        Ok(())
    }
}

<<<<<<< HEAD
#[async_trait]
impl TelemetryInfoFetcher for MetaClient {
    async fn fetch_telemetry_info(&self) -> anyhow::Result<TelemetryInfoResponse> {
        let info = self.get_telemetry_info().await?;
        Ok(info)
    }
}

/// Client to meta server. Cloning the instance is lightweight.
///
/// It is a wrapper of tonic client. See [`rpc_client_method_impl`].
=======
/// A wrapper for [`risingwave_pb::meta::SystemParams`] for 2 purposes:
/// - Avoid misuse of deprecated fields by hiding their getters.
/// - Abstract fallback logic for fields that might not be provided by meta service due to backward
///   compatibility.
pub struct SystemParamsReader {
    prost: ProstSystemParams,
}

impl From<ProstSystemParams> for SystemParamsReader {
    fn from(prost: ProstSystemParams) -> Self {
        Self { prost }
    }
}

impl SystemParamsReader {
    pub fn barrier_interval_ms(&self) -> u32 {
        self.prost.barrier_interval_ms.unwrap()
    }

    pub fn checkpoint_frequency(&self) -> u64 {
        self.prost.checkpoint_frequency.unwrap()
    }

    pub fn sstable_size_mb(&self) -> u32 {
        self.prost.sstable_size_mb.unwrap()
    }

    pub fn block_size_kb(&self) -> u32 {
        self.prost.block_size_kb.unwrap()
    }

    pub fn bloom_false_positive(&self) -> f64 {
        self.prost.bloom_false_positive.unwrap()
    }

    // TODO(zhidong): Only read from system params in v0.1.18.
    pub fn state_store(&self, from_local: String) -> String {
        let from_prost = self.prost.state_store.as_ref().unwrap();
        if from_prost.is_empty() {
            warn!("--state-store is not specified on meta node, reading from CLI instead");
            from_local
        } else {
            from_prost.clone()
        }
    }

    pub fn data_directory(&self) -> &str {
        self.prost.data_directory.as_ref().unwrap()
    }

    pub fn backup_storage_url(&self) -> &str {
        self.prost.backup_storage_url.as_ref().unwrap()
    }

    pub fn backup_storage_directory(&self) -> &str {
        self.prost.backup_storage_directory.as_ref().unwrap()
    }

    pub fn to_kv(&self) -> Vec<(String, String)> {
        system_params_to_kv(&self.prost).unwrap()
    }
}

>>>>>>> 00451dc6
#[derive(Debug, Clone)]
struct GrpcMetaClientCore {
    cluster_client: ClusterServiceClient<Channel>,
    meta_member_client: MetaMemberServiceClient<Channel>,
    heartbeat_client: HeartbeatServiceClient<Channel>,
    ddl_client: DdlServiceClient<Channel>,
    hummock_client: HummockManagerServiceClient<Channel>,
    notification_client: NotificationServiceClient<Channel>,
    stream_client: StreamManagerServiceClient<Channel>,
    user_client: UserServiceClient<Channel>,
    scale_client: ScaleServiceClient<Channel>,
    backup_client: BackupServiceClient<Channel>,
<<<<<<< HEAD
    telemetry_client: TelemetryInfoServiceClient<Channel>,
=======
    system_params_client: SystemParamsServiceClient<Channel>,
}

impl GrpcMetaClientCore {
    pub(crate) fn new(channel: Channel) -> Self {
        let cluster_client = ClusterServiceClient::new(channel.clone());
        let meta_member_client = MetaMemberClient::new(channel.clone());
        let heartbeat_client = HeartbeatServiceClient::new(channel.clone());
        let ddl_client = DdlServiceClient::new(channel.clone());
        let hummock_client = HummockManagerServiceClient::new(channel.clone());
        let notification_client = NotificationServiceClient::new(channel.clone());
        let stream_client = StreamManagerServiceClient::new(channel.clone());
        let user_client = UserServiceClient::new(channel.clone());
        let scale_client = ScaleServiceClient::new(channel.clone());
        let backup_client = BackupServiceClient::new(channel.clone());
        let system_params_client = SystemParamsServiceClient::new(channel);
        GrpcMetaClientCore {
            cluster_client,
            meta_member_client,
            heartbeat_client,
            ddl_client,
            hummock_client,
            notification_client,
            stream_client,
            user_client,
            scale_client,
            backup_client,
            system_params_client,
        }
    }
}

/// Client to meta server. Cloning the instance is lightweight.
///
/// It is a wrapper of tonic client. See [`rpc_client_method_impl`].
#[derive(Debug, Clone)]
struct GrpcMetaClient {
    force_refresh_sender: mpsc::Sender<oneshot::Sender<Result<()>>>,
    core: Arc<RwLock<GrpcMetaClientCore>>,
}

#[derive(Debug, Eq, PartialEq)]
pub enum MetaAddressStrategy {
    LoadBalance(String),
    List(Vec<String>),
}

type MetaMemberClient = MetaMemberServiceClient<Channel>;

struct MetaMemberGroup {
    client_cache: HashMap<String, MetaMemberClient>,
    members: HashSet<String>,
}

struct ElectionMemberManagement {
    core_ref: Arc<RwLock<GrpcMetaClientCore>>,
    members: Either<MetaMemberClient, MetaMemberGroup>,
    current_leader: String,
}

impl ElectionMemberManagement {
    const ELECTION_MEMBER_REFRESH_PERIOD: Duration = Duration::from_secs(5);

    fn host_address_to_url(addr: HostAddress) -> String {
        format!("http://{}:{}", addr.host, addr.port)
    }

    async fn recreate_core(&self, channel: Channel) {
        let mut core = self.core_ref.write().await;
        *core = GrpcMetaClientCore::new(channel);
    }

    async fn refresh_members(&mut self) -> Result<()> {
        let leader_addr = match self.members.as_mut() {
            Either::Left(client) => {
                let resp = client.to_owned().members(MembersRequest {}).await?;
                let resp = resp.into_inner();
                resp.members.into_iter().find(|member| member.is_leader)
            }
            Either::Right(member_group) => {
                let mut fetched_members = None;

                for addr in &member_group.members {
                    let mut client = match member_group.client_cache.get(addr) {
                        Some(cached_client) => cached_client.to_owned(),
                        None => {
                            let endpoint = match GrpcMetaClient::addr_to_endpoint(addr.clone()) {
                                Ok(endpoint) => endpoint,
                                Err(e) => {
                                    tracing::warn!(
                                        "failed to create endpoint from {}, {}",
                                        addr,
                                        e
                                    );
                                    continue;
                                }
                            };

                            let channel = match GrpcMetaClient::connect_to_endpoint(endpoint).await
                            {
                                Ok(channel) => channel,
                                Err(e) => {
                                    tracing::warn!(
                                        "failed to create rpc channel from {}, {}",
                                        addr,
                                        e
                                    );
                                    continue;
                                }
                            };

                            let client: MetaMemberServiceClient<Channel> =
                                MetaMemberServiceClient::new(channel);
                            member_group
                                .client_cache
                                .insert(addr.clone(), client.clone());
                            client.to_owned()
                        }
                    };

                    let MembersResponse { members } = match client.members(MembersRequest {}).await
                    {
                        Ok(members) => members.into_inner(),
                        Err(e) => {
                            tracing::warn!(
                                "failed to fetch members from MetaMemberClient {}: {}",
                                addr,
                                e
                            );
                            continue;
                        }
                    };

                    fetched_members = Some(members);

                    break;
                }

                let members =
                    fetched_members.ok_or_else(|| anyhow!("could not refresh members"))?;

                // find new leader
                let mut leader = None;
                let mut member_addrs = HashSet::new();
                for member in members {
                    if member.is_leader {
                        leader = Some(member.clone());
                    }

                    member_addrs.insert(Self::host_address_to_url(member.address.unwrap()));
                }

                // drain old cache
                let drained = member_group
                    .client_cache
                    .drain_filter(|addr, _| !member_addrs.borrow().contains(addr));

                for (addr, _) in drained {
                    tracing::info!("dropping meta client from {}", addr);
                }

                // update members
                member_group.members = member_addrs;

                leader
            }
        };

        if let Some(leader) = leader_addr {
            let discovered_leader = Self::host_address_to_url(leader.address.unwrap());

            if discovered_leader != self.current_leader {
                tracing::info!("new meta leader {} discovered", discovered_leader);
                let (channel, _) =
                    GrpcMetaClient::try_build_rpc_channel(vec![discovered_leader.clone()]).await?;

                self.recreate_core(channel).await;
                self.current_leader = discovered_leader;
            }
        }

        Ok(())
    }
>>>>>>> 00451dc6
}

impl GrpcMetaClient {
    // Retry base interval in ms for connecting to meta server.
    const CONN_RETRY_BASE_INTERVAL_MS: u64 = 100;
    // Max retry interval in ms for connecting to meta server.
    const CONN_RETRY_MAX_INTERVAL_MS: u64 = 5000;
    // See `Endpoint::http2_keep_alive_interval`
    const ENDPOINT_KEEP_ALIVE_INTERVAL_SEC: u64 = 60;
    // See `Endpoint::keep_alive_timeout`
    const ENDPOINT_KEEP_ALIVE_TIMEOUT_SEC: u64 = 60;
    // Max retry times for request to meta server.
    const REQUEST_RETRY_BASE_INTERVAL_MS: u64 = 50;
    // Max retry times for connecting to meta server.
    const REQUEST_RETRY_MAX_ATTEMPTS: usize = 10;
    // Max retry interval in ms for request to meta server.
    const REQUEST_RETRY_MAX_INTERVAL_MS: u64 = 5000;

    async fn start_meta_member_monitor(
        &self,
        init_leader_addr: String,
        members: Either<MetaMemberClient, MetaMemberGroup>,
        force_refresh_receiver: Receiver<Sender<Result<()>>>,
    ) -> Result<()> {
        let core_ref = self.core.clone();
        let current_leader = init_leader_addr;

        let enable_period_tick = matches!(members, Either::Right(_));

        let member_management = ElectionMemberManagement {
            core_ref,
            members,
            current_leader,
        };

        let mut force_refresh_receiver = force_refresh_receiver;

        tokio::spawn(async move {
            let mut member_management = member_management;
            let mut ticker =
                time::interval(ElectionMemberManagement::ELECTION_MEMBER_REFRESH_PERIOD);

            loop {
                let result_sender: Option<Sender<Result<()>>> = if enable_period_tick {
                    tokio::select! {
                        _ = ticker.tick() => None,
                        result_sender = force_refresh_receiver.recv() => result_sender,
                    }
                } else {
                    force_refresh_receiver.recv().await
                };

                let tick_result = member_management.refresh_members().await;
                if let Err(e) = tick_result.as_ref() {
                    tracing::warn!("refresh election client failed {}", e);
                }

                if let Some(sender) = result_sender {
                    // ignore resp
                    let _resp = sender.send(tick_result);
                }
            }
        });

        Ok(())
    }

    async fn force_refresh_leader(&self) -> Result<()> {
        let (sender, receiver) = oneshot::channel();

        self.force_refresh_sender
            .send(sender)
            .await
            .map_err(|e| anyhow!(e))?;

        receiver.await.map_err(|e| anyhow!(e))?
    }

    /// Connect to the meta server from `addrs`.
    pub async fn new(strategy: MetaAddressStrategy) -> Result<Self> {
        let (channel, addr) = match &strategy {
            MetaAddressStrategy::LoadBalance(addr) => {
                Self::try_build_rpc_channel(vec![addr.clone()]).await
            }
            MetaAddressStrategy::List(addrs) => Self::try_build_rpc_channel(addrs.clone()).await,
        }?;
        let (force_refresh_sender, force_refresh_receiver) = mpsc::channel(1);
        let client = GrpcMetaClient {
            force_refresh_sender,
            core: Arc::new(RwLock::new(GrpcMetaClientCore::new(channel))),
        };

        let meta_member_client = client.core.read().await.meta_member_client.clone();
        let members = match &strategy {
            MetaAddressStrategy::LoadBalance(_) => Either::Left(meta_member_client),
            MetaAddressStrategy::List(_) => {
                let mut client_cache = HashMap::new();
                let mut members = HashSet::new();
                members.insert(addr.to_string());

                client_cache.insert(addr.to_string(), meta_member_client);

                Either::Right(MetaMemberGroup {
                    client_cache,
                    members,
                })
            }
        };

        client
            .start_meta_member_monitor(addr, members, force_refresh_receiver)
            .await?;

        if let Err(e) = client.force_refresh_leader().await {
            tracing::warn!("force refresh leader failed {}, init leader may failed", e);
        }

        Ok(client)
    }

    fn addr_to_endpoint(addr: String) -> Result<Endpoint> {
        Endpoint::from_shared(addr)
            .map(|endpoint| endpoint.initial_connection_window_size(MAX_CONNECTION_WINDOW_SIZE))
            .map_err(RpcError::TransportError)
    }

    pub(crate) async fn try_build_rpc_channel(addrs: Vec<String>) -> Result<(Channel, String)> {
        let endpoints: Vec<_> = addrs
            .into_iter()
            .map(|addr| Self::addr_to_endpoint(addr.clone()).map(|endpoint| (endpoint, addr)))
            .try_collect()?;

        let retry_strategy = ExponentialBackoff::from_millis(Self::CONN_RETRY_BASE_INTERVAL_MS)
            .max_delay(Duration::from_millis(Self::CONN_RETRY_MAX_INTERVAL_MS))
            .map(jitter);

        let channel = tokio_retry::Retry::spawn(retry_strategy, || async {
            let endpoints = endpoints.clone();

            for (endpoint, addr) in endpoints {
                match Self::connect_to_endpoint(endpoint).await {
                    Ok(channel) => {
                        tracing::info!("Connect to meta server {} successfully", addr);
                        return Ok((channel, addr));
                    }
                    Err(e) => {
                        tracing::warn!(
                            "Failed to connect to meta server {}, trying next address: {}",
                            addr,
                            e
                        )
                    }
                }
            }

            Err(RpcError::Internal(anyhow!(
                "Failed to connect to any meta server"
            )))
        })
        .await?;

<<<<<<< HEAD
        let cluster_client = ClusterServiceClient::new(channel.clone());
        let heartbeat_client = HeartbeatServiceClient::new(channel.clone());
        let ddl_client = DdlServiceClient::new(channel.clone());
        let hummock_client = HummockManagerServiceClient::new(channel.clone());
        let notification_client = NotificationServiceClient::new(channel.clone());
        let stream_client = StreamManagerServiceClient::new(channel.clone());
        let user_client = UserServiceClient::new(channel.clone());
        let scale_client = ScaleServiceClient::new(channel.clone());
        let backup_client = BackupServiceClient::new(channel.clone());
        let telemetry_client = TelemetryInfoServiceClient::new(channel);
        Ok(Self {
            cluster_client,
            heartbeat_client,
            ddl_client,
            hummock_client,
            notification_client,
            stream_client,
            user_client,
            scale_client,
            backup_client,
            telemetry_client,
        })
=======
        Ok(channel)
    }

    async fn connect_to_endpoint(endpoint: Endpoint) -> Result<Channel> {
        endpoint
            .http2_keep_alive_interval(Duration::from_secs(Self::ENDPOINT_KEEP_ALIVE_INTERVAL_SEC))
            .keep_alive_timeout(Duration::from_secs(Self::ENDPOINT_KEEP_ALIVE_TIMEOUT_SEC))
            .connect_timeout(Duration::from_secs(5))
            .connect()
            .await
            .map_err(RpcError::TransportError)
>>>>>>> 00451dc6
    }

    /// Return retry strategy for retrying meta requests.
    pub fn retry_strategy_for_request() -> impl Iterator<Item = Duration> {
        ExponentialBackoff::from_millis(Self::REQUEST_RETRY_BASE_INTERVAL_MS)
            .max_delay(Duration::from_millis(Self::REQUEST_RETRY_MAX_INTERVAL_MS))
            .map(jitter)
            .take(Self::REQUEST_RETRY_MAX_ATTEMPTS)
    }
}

macro_rules! for_all_meta_rpc {
    ($macro:ident) => {
        $macro! {
             { cluster_client, add_worker_node, AddWorkerNodeRequest, AddWorkerNodeResponse }
            ,{ cluster_client, activate_worker_node, ActivateWorkerNodeRequest, ActivateWorkerNodeResponse }
            ,{ cluster_client, delete_worker_node, DeleteWorkerNodeRequest, DeleteWorkerNodeResponse }
            //(not used) ,{ cluster_client, list_all_nodes, ListAllNodesRequest, ListAllNodesResponse }
            ,{ heartbeat_client, heartbeat, HeartbeatRequest, HeartbeatResponse }
            ,{ stream_client, flush, FlushRequest, FlushResponse }
            ,{ stream_client, list_table_fragments, ListTableFragmentsRequest, ListTableFragmentsResponse }
            ,{ ddl_client, create_table, CreateTableRequest, CreateTableResponse }
            ,{ ddl_client, create_materialized_view, CreateMaterializedViewRequest, CreateMaterializedViewResponse }
            ,{ ddl_client, create_view, CreateViewRequest, CreateViewResponse }
            ,{ ddl_client, create_source, CreateSourceRequest, CreateSourceResponse }
            ,{ ddl_client, create_sink, CreateSinkRequest, CreateSinkResponse }
            ,{ ddl_client, create_schema, CreateSchemaRequest, CreateSchemaResponse }
            ,{ ddl_client, create_database, CreateDatabaseRequest, CreateDatabaseResponse }
            ,{ ddl_client, create_index, CreateIndexRequest, CreateIndexResponse }
            ,{ ddl_client, create_function, CreateFunctionRequest, CreateFunctionResponse }
            ,{ ddl_client, drop_table, DropTableRequest, DropTableResponse }
            ,{ ddl_client, drop_materialized_view, DropMaterializedViewRequest, DropMaterializedViewResponse }
            ,{ ddl_client, drop_view, DropViewRequest, DropViewResponse }
            ,{ ddl_client, drop_source, DropSourceRequest, DropSourceResponse }
            ,{ ddl_client, drop_sink, DropSinkRequest, DropSinkResponse }
            ,{ ddl_client, drop_database, DropDatabaseRequest, DropDatabaseResponse }
            ,{ ddl_client, drop_schema, DropSchemaRequest, DropSchemaResponse }
            ,{ ddl_client, drop_index, DropIndexRequest, DropIndexResponse }
            ,{ ddl_client, drop_function, DropFunctionRequest, DropFunctionResponse }
            ,{ ddl_client, risectl_list_state_tables, RisectlListStateTablesRequest, RisectlListStateTablesResponse }
            ,{ hummock_client, unpin_version_before, UnpinVersionBeforeRequest, UnpinVersionBeforeResponse }
            ,{ hummock_client, get_current_version, GetCurrentVersionRequest, GetCurrentVersionResponse }
            ,{ hummock_client, replay_version_delta, ReplayVersionDeltaRequest, ReplayVersionDeltaResponse }
            ,{ hummock_client, list_version_deltas, ListVersionDeltasRequest, ListVersionDeltasResponse }
            ,{ hummock_client, get_assigned_compact_task_num, GetAssignedCompactTaskNumRequest, GetAssignedCompactTaskNumResponse }
            ,{ hummock_client, trigger_compaction_deterministic, TriggerCompactionDeterministicRequest, TriggerCompactionDeterministicResponse }
            ,{ hummock_client, disable_commit_epoch, DisableCommitEpochRequest, DisableCommitEpochResponse }
            ,{ hummock_client, pin_snapshot, PinSnapshotRequest, PinSnapshotResponse }
            ,{ hummock_client, pin_specific_snapshot, PinSpecificSnapshotRequest, PinSnapshotResponse }
            ,{ hummock_client, get_epoch, GetEpochRequest, GetEpochResponse }
            ,{ hummock_client, unpin_snapshot, UnpinSnapshotRequest, UnpinSnapshotResponse }
            ,{ hummock_client, unpin_snapshot_before, UnpinSnapshotBeforeRequest, UnpinSnapshotBeforeResponse }
            ,{ hummock_client, report_compaction_tasks, ReportCompactionTasksRequest, ReportCompactionTasksResponse }
            ,{ hummock_client, get_new_sst_ids, GetNewSstIdsRequest, GetNewSstIdsResponse }
            ,{ hummock_client, subscribe_compact_tasks, SubscribeCompactTasksRequest, Streaming<SubscribeCompactTasksResponse> }
            ,{ hummock_client, report_compaction_task_progress, ReportCompactionTaskProgressRequest, ReportCompactionTaskProgressResponse }
            ,{ hummock_client, report_vacuum_task, ReportVacuumTaskRequest, ReportVacuumTaskResponse }
            ,{ hummock_client, trigger_manual_compaction, TriggerManualCompactionRequest, TriggerManualCompactionResponse }
            ,{ hummock_client, report_full_scan_task, ReportFullScanTaskRequest, ReportFullScanTaskResponse }
            ,{ hummock_client, trigger_full_gc, TriggerFullGcRequest, TriggerFullGcResponse }
            ,{ hummock_client, rise_ctl_get_pinned_versions_summary, RiseCtlGetPinnedVersionsSummaryRequest, RiseCtlGetPinnedVersionsSummaryResponse }
            ,{ hummock_client, rise_ctl_get_pinned_snapshots_summary, RiseCtlGetPinnedSnapshotsSummaryRequest, RiseCtlGetPinnedSnapshotsSummaryResponse }
            ,{ hummock_client, rise_ctl_list_compaction_group, RiseCtlListCompactionGroupRequest, RiseCtlListCompactionGroupResponse }
            ,{ hummock_client, rise_ctl_update_compaction_config, RiseCtlUpdateCompactionConfigRequest, RiseCtlUpdateCompactionConfigResponse }
            ,{ hummock_client, init_metadata_for_replay, InitMetadataForReplayRequest, InitMetadataForReplayResponse }
            ,{ hummock_client, set_compactor_runtime_config, SetCompactorRuntimeConfigRequest, SetCompactorRuntimeConfigResponse }
            ,{ user_client, create_user, CreateUserRequest, CreateUserResponse }
            ,{ user_client, update_user, UpdateUserRequest, UpdateUserResponse }
            ,{ user_client, drop_user, DropUserRequest, DropUserResponse }
            ,{ user_client, grant_privilege, GrantPrivilegeRequest, GrantPrivilegeResponse }
            ,{ user_client, revoke_privilege, RevokePrivilegeRequest, RevokePrivilegeResponse }
            ,{ scale_client, pause, PauseRequest, PauseResponse }
            ,{ scale_client, resume, ResumeRequest, ResumeResponse }
            ,{ scale_client, get_cluster_info, GetClusterInfoRequest, GetClusterInfoResponse }
            ,{ scale_client, reschedule, RescheduleRequest, RescheduleResponse }
            ,{ notification_client, subscribe, SubscribeRequest, Streaming<SubscribeResponse> }
            ,{ backup_client, backup_meta, BackupMetaRequest, BackupMetaResponse }
            ,{ backup_client, get_backup_job_status, GetBackupJobStatusRequest, GetBackupJobStatusResponse }
            ,{ backup_client, delete_meta_snapshot, DeleteMetaSnapshotRequest, DeleteMetaSnapshotResponse}
            ,{ backup_client, get_meta_snapshot_manifest, GetMetaSnapshotManifestRequest, GetMetaSnapshotManifestResponse}
<<<<<<< HEAD
            ,{telemetry_client, get_telemetry_info, TelemetryInfoRequest, TelemetryInfoResponse}
=======
            ,{ system_params_client, get_system_params, GetSystemParamsRequest, GetSystemParamsResponse }
>>>>>>> 00451dc6
        }
    };
}

impl GrpcMetaClient {
    async fn refresh_client_if_needed(&self, code: Code) {
        if matches!(
            code,
            Code::Unknown | Code::Unimplemented | Code::Unavailable
        ) {
            tracing::debug!("matching tonic code {}", code);
            let (result_sender, result_receiver) = oneshot::channel();
            if self.force_refresh_sender.try_send(result_sender).is_ok() {
                if let Ok(Err(e)) = result_receiver.await {
                    tracing::warn!("force refresh meta client failed {}", e);
                }
            } else {
                tracing::debug!("skipping the current refresh, somewhere else is already doing it")
            }
        }
    }
}

impl GrpcMetaClient {
    for_all_meta_rpc! { meta_rpc_client_method_impl }
}

#[cfg(test)]
mod tests {
    use crate::meta_client::MetaAddressStrategy;
    use crate::MetaClient;

    #[test]
    fn test_parse_meta_addr() {
        let results = vec![
            (
                "load-balance+http://abc",
                Some(MetaAddressStrategy::LoadBalance("http://abc".to_string())),
            ),
            ("load-balance+http://abc,http://def", None),
            ("load-balance+http://abc:xxx", None),
            ("", None),
            (
                "http://abc,http://def",
                Some(MetaAddressStrategy::List(vec![
                    "http://abc".to_string(),
                    "http://def".to_string(),
                ])),
            ),
            ("http://abc:xx,http://def", None),
        ];
        for (addr, result) in results {
            let parsed_result = MetaClient::parse_meta_addr(addr);
            match result {
                None => {
                    assert!(parsed_result.is_err());
                }
                Some(strategy) => {
                    assert_eq!(strategy, parsed_result.unwrap())
                }
            }
        }
    }
}<|MERGE_RESOLUTION|>--- conflicted
+++ resolved
@@ -25,11 +25,8 @@
 use itertools::Itertools;
 use risingwave_common::catalog::{CatalogVersion, FunctionId, IndexId, TableId};
 use risingwave_common::config::MAX_CONNECTION_WINDOW_SIZE;
-<<<<<<< HEAD
+use risingwave_common::system_param::system_params_to_kv;
 use risingwave_common::telemetry::report::TelemetryInfoFetcher;
-=======
-use risingwave_common::system_param::system_params_to_kv;
->>>>>>> 00451dc6
 use risingwave_common::util::addr::HostAddr;
 use risingwave_hummock_sdk::compact::CompactorRuntimeConfig;
 use risingwave_hummock_sdk::table_stats::to_prost_table_stats_map;
@@ -60,13 +57,9 @@
 use risingwave_pb::meta::reschedule_request::Reschedule as ProstReschedule;
 use risingwave_pb::meta::scale_service_client::ScaleServiceClient;
 use risingwave_pb::meta::stream_manager_service_client::StreamManagerServiceClient;
-<<<<<<< HEAD
+use risingwave_pb::meta::system_params_service_client::SystemParamsServiceClient;
 use risingwave_pb::meta::telemetry_info_service_client::TelemetryInfoServiceClient;
-use risingwave_pb::meta::*;
-=======
-use risingwave_pb::meta::system_params_service_client::SystemParamsServiceClient;
 use risingwave_pb::meta::{SystemParams as ProstSystemParams, *};
->>>>>>> 00451dc6
 use risingwave_pb::stream_plan::StreamFragmentGraph;
 use risingwave_pb::user::update_user_request::UpdateField;
 use risingwave_pb::user::user_service_client::UserServiceClient;
@@ -765,17 +758,16 @@
         Ok(resp.manifest.expect("should exist"))
     }
 
-<<<<<<< HEAD
     pub async fn get_telemetry_info(&self) -> Result<TelemetryInfoResponse> {
         let req = TelemetryInfoRequest {};
         let resp = self.inner.get_telemetry_info(req).await?;
         Ok(resp)
-=======
+    }
+
     pub async fn get_system_params(&self) -> Result<SystemParamsReader> {
         let req = GetSystemParamsRequest {};
         let resp = self.inner.get_system_params(req).await?;
         Ok(resp.params.unwrap().into())
->>>>>>> 00451dc6
     }
 }
 
@@ -937,7 +929,6 @@
     }
 }
 
-<<<<<<< HEAD
 #[async_trait]
 impl TelemetryInfoFetcher for MetaClient {
     async fn fetch_telemetry_info(&self) -> anyhow::Result<TelemetryInfoResponse> {
@@ -949,7 +940,6 @@
 /// Client to meta server. Cloning the instance is lightweight.
 ///
 /// It is a wrapper of tonic client. See [`rpc_client_method_impl`].
-=======
 /// A wrapper for [`risingwave_pb::meta::SystemParams`] for 2 purposes:
 /// - Avoid misuse of deprecated fields by hiding their getters.
 /// - Abstract fallback logic for fields that might not be provided by meta service due to backward
@@ -1013,7 +1003,6 @@
     }
 }
 
->>>>>>> 00451dc6
 #[derive(Debug, Clone)]
 struct GrpcMetaClientCore {
     cluster_client: ClusterServiceClient<Channel>,
@@ -1026,9 +1015,7 @@
     user_client: UserServiceClient<Channel>,
     scale_client: ScaleServiceClient<Channel>,
     backup_client: BackupServiceClient<Channel>,
-<<<<<<< HEAD
     telemetry_client: TelemetryInfoServiceClient<Channel>,
-=======
     system_params_client: SystemParamsServiceClient<Channel>,
 }
 
@@ -1044,7 +1031,9 @@
         let user_client = UserServiceClient::new(channel.clone());
         let scale_client = ScaleServiceClient::new(channel.clone());
         let backup_client = BackupServiceClient::new(channel.clone());
+        let telemetry_client = TelemetryInfoServiceClient::new(channel.clone());
         let system_params_client = SystemParamsServiceClient::new(channel);
+
         GrpcMetaClientCore {
             cluster_client,
             meta_member_client,
@@ -1056,6 +1045,7 @@
             user_client,
             scale_client,
             backup_client,
+            telemetry_client,
             system_params_client,
         }
     }
@@ -1212,7 +1202,6 @@
 
         Ok(())
     }
->>>>>>> 00451dc6
 }
 
 impl GrpcMetaClient {
@@ -1373,31 +1362,6 @@
             )))
         })
         .await?;
-
-<<<<<<< HEAD
-        let cluster_client = ClusterServiceClient::new(channel.clone());
-        let heartbeat_client = HeartbeatServiceClient::new(channel.clone());
-        let ddl_client = DdlServiceClient::new(channel.clone());
-        let hummock_client = HummockManagerServiceClient::new(channel.clone());
-        let notification_client = NotificationServiceClient::new(channel.clone());
-        let stream_client = StreamManagerServiceClient::new(channel.clone());
-        let user_client = UserServiceClient::new(channel.clone());
-        let scale_client = ScaleServiceClient::new(channel.clone());
-        let backup_client = BackupServiceClient::new(channel.clone());
-        let telemetry_client = TelemetryInfoServiceClient::new(channel);
-        Ok(Self {
-            cluster_client,
-            heartbeat_client,
-            ddl_client,
-            hummock_client,
-            notification_client,
-            stream_client,
-            user_client,
-            scale_client,
-            backup_client,
-            telemetry_client,
-        })
-=======
         Ok(channel)
     }
 
@@ -1409,7 +1373,6 @@
             .connect()
             .await
             .map_err(RpcError::TransportError)
->>>>>>> 00451dc6
     }
 
     /// Return retry strategy for retrying meta requests.
@@ -1490,11 +1453,8 @@
             ,{ backup_client, get_backup_job_status, GetBackupJobStatusRequest, GetBackupJobStatusResponse }
             ,{ backup_client, delete_meta_snapshot, DeleteMetaSnapshotRequest, DeleteMetaSnapshotResponse}
             ,{ backup_client, get_meta_snapshot_manifest, GetMetaSnapshotManifestRequest, GetMetaSnapshotManifestResponse}
-<<<<<<< HEAD
             ,{telemetry_client, get_telemetry_info, TelemetryInfoRequest, TelemetryInfoResponse}
-=======
             ,{ system_params_client, get_system_params, GetSystemParamsRequest, GetSystemParamsResponse }
->>>>>>> 00451dc6
         }
     };
 }
