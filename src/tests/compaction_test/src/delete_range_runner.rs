// Copyright 2023 RisingWave Labs
//
// Licensed under the Apache License, Version 2.0 (the "License");
// you may not use this file except in compliance with the License.
// You may obtain a copy of the License at
//
//     http://www.apache.org/licenses/LICENSE-2.0
//
// Unless required by applicable law or agreed to in writing, software
// distributed under the License is distributed on an "AS IS" BASIS,
// WITHOUT WARRANTIES OR CONDITIONS OF ANY KIND, either express or implied.
// See the License for the specific language governing permissions and
// limitations under the License.

use std::collections::HashMap;
use std::future::Future;
use std::ops::{Bound, RangeBounds};
use std::pin::{pin, Pin};
use std::sync::atomic::AtomicU32;
use std::sync::Arc;
use std::time::{Duration, SystemTime};

use bytes::Bytes;
use futures::StreamExt;
use rand::rngs::StdRng;
use rand::{RngCore, SeedableRng};
use risingwave_common::cache::CachePriority;
use risingwave_common::catalog::hummock::PROPERTIES_RETENTION_SECOND_KEY;
use risingwave_common::catalog::TableId;
use risingwave_common::config::{
    extract_storage_memory_config, load_config, NoOverride, ObjectStoreConfig, RwConfig,
};
use risingwave_hummock_sdk::compaction_group::StaticCompactionGroupId;
use risingwave_hummock_sdk::key::TableKey;
use risingwave_hummock_test::get_notification_client_for_test;
use risingwave_hummock_test::local_state_store_test_utils::LocalStateStoreTestExt;
use risingwave_meta::hummock::compaction::compaction_config::CompactionConfigBuilder;
use risingwave_meta::hummock::test_utils::setup_compute_env_with_config;
use risingwave_meta::hummock::MockHummockMetaClient;
use risingwave_object_store::object::build_remote_object_store;
use risingwave_object_store::object::object_metrics::ObjectStoreMetrics;
use risingwave_pb::catalog::{PbCreateType, PbStreamJobStatus, PbTable};
use risingwave_pb::hummock::{CompactionConfig, CompactionGroupInfo};
use risingwave_pb::meta::SystemParams;
use risingwave_rpc_client::HummockMetaClient;
use risingwave_storage::filter_key_extractor::{
    FilterKeyExtractorImpl, FilterKeyExtractorManager, FullKeyFilterKeyExtractor,
    RpcFilterKeyExtractorManager,
};
use risingwave_storage::hummock::compactor::{
    start_compactor, CompactionExecutor, CompactorContext,
};
use risingwave_storage::hummock::sstable_store::SstableStoreRef;
use risingwave_storage::hummock::utils::cmp_delete_range_left_bounds;
use risingwave_storage::hummock::{
    CachePolicy, FileCache, HummockStorage, MemoryLimiter, SstableObjectIdManager, SstableStore,
};
use risingwave_storage::monitor::{CompactorMetrics, HummockStateStoreMetrics};
use risingwave_storage::opts::StorageOpts;
use risingwave_storage::store::{
    LocalStateStore, NewLocalOptions, PrefetchOptions, ReadOptions, SealCurrentEpochOptions,
};
use risingwave_storage::StateStore;

use crate::CompactionTestOpts;
pub fn start_delete_range(opts: CompactionTestOpts) -> Pin<Box<dyn Future<Output = ()> + Send>> {
    // WARNING: don't change the function signature. Making it `async fn` will cause
    // slow compile in release mode.
    Box::pin(async move {
        tracing::info!("Compaction delete-range test start with options {:?}", opts);
        let prefix = opts.state_store.strip_prefix("hummock+");
        match prefix {
            Some(s) => {
                assert!(
                    s.starts_with("s3://") || s.starts_with("minio://"),
                    "Only support S3 and MinIO object store"
                );
            }
            None => {
                panic!("Invalid state store");
            }
        }
        let ret = compaction_test_main(opts).await;

        match ret {
            Ok(_) => {
                tracing::info!("Compaction delete-range test Success");
            }
            Err(e) => {
                panic!("Compaction delete-range test Fail: {}", e);
            }
        }
    })
}
pub async fn compaction_test_main(opts: CompactionTestOpts) -> anyhow::Result<()> {
    let config = load_config(&opts.config_path, NoOverride);
    let compaction_config =
        CompactionConfigBuilder::with_opt(&config.meta.compaction_config).build();
    compaction_test(
        compaction_config,
        config,
        &opts.state_store,
        1000000,
        800,
        1,
    )
    .await
}

async fn compaction_test(
    compaction_config: CompactionConfig,
    config: RwConfig,
    state_store_type: &str,
    test_range: u64,
    test_count: u64,
    test_delete_ratio: u32,
) -> anyhow::Result<()> {
    let (env, hummock_manager_ref, _cluster_manager_ref, worker_node) =
        setup_compute_env_with_config(8080, compaction_config.clone()).await;
    let meta_client = Arc::new(MockHummockMetaClient::new(
        hummock_manager_ref.clone(),
        worker_node.id,
    ));

    let delete_key_table = PbTable {
        id: 1,
        schema_id: 1,
        database_id: 1,
        name: "delete-key-table".to_string(),
        columns: vec![],
        pk: vec![],
        dependent_relations: vec![],
        distribution_key: vec![],
        stream_key: vec![],
        owner: 0,
        properties: HashMap::<String, String>::from([(
            PROPERTIES_RETENTION_SECOND_KEY.to_string(),
            0.to_string(),
        )]),
        fragment_id: 0,
        dml_fragment_id: None,
        initialized_at_epoch: None,
        vnode_col_index: None,
        value_indices: vec![],
        definition: "".to_string(),
        handle_pk_conflict_behavior: 0,
        read_prefix_len_hint: 0,
        optional_associated_source_id: None,
        table_type: 0,
        append_only: false,
        row_id_index: None,
        version: None,
        watermark_indices: vec![],
        dist_key_in_pk: vec![],
        cardinality: None,
        created_at_epoch: None,
        cleaned_by_watermark: false,
        stream_job_status: PbStreamJobStatus::Created.into(),
        create_type: PbCreateType::Foreground.into(),
        description: None,
        incoming_sinks: vec![],
    };
    let mut delete_range_table = delete_key_table.clone();
    delete_range_table.id = 2;
    delete_range_table.name = "delete-range-table".to_string();
    let group1 = CompactionGroupInfo {
        id: StaticCompactionGroupId::StateDefault as _,
        parent_id: 0,
        member_table_ids: vec![1],
        compaction_config: Some(compaction_config.clone()),
    };
    let group2 = CompactionGroupInfo {
        id: StaticCompactionGroupId::MaterializedView as _,
        parent_id: 0,
        member_table_ids: vec![2],
        compaction_config: Some(compaction_config.clone()),
    };
    hummock_manager_ref
        .init_metadata_for_version_replay(
            vec![delete_key_table, delete_range_table],
            vec![group1, group2],
        )
        .await?;

    let system_params = SystemParams {
        sstable_size_mb: Some(128),
        parallel_compact_size_mb: Some(512),
        block_size_kb: Some(1024),
        bloom_false_positive: Some(0.001),
        data_directory: Some("hummock_001".to_string()),
        backup_storage_url: Some("memory".to_string()),
        backup_storage_directory: Some("backup".to_string()),
        ..Default::default()
    }
    .into();
    let storage_memory_config = extract_storage_memory_config(&config);
    let storage_opts = Arc::new(StorageOpts::from((
        &config,
        &system_params,
        &storage_memory_config,
    )));
    let state_store_metrics = Arc::new(HummockStateStoreMetrics::unused());
    let compactor_metrics = Arc::new(CompactorMetrics::unused());
    let object_store_metrics = Arc::new(ObjectStoreMetrics::unused());
    let remote_object_store = build_remote_object_store(
        state_store_type.strip_prefix("hummock+").unwrap(),
        object_store_metrics.clone(),
        "Hummock",
        ObjectStoreConfig::default(),
    )
    .await;
    let sstable_store = Arc::new(SstableStore::new(
        Arc::new(remote_object_store),
        system_params.data_directory().to_string(),
        storage_memory_config.block_cache_capacity_mb * (1 << 20),
        storage_memory_config.meta_cache_capacity_mb * (1 << 20),
        0,
        storage_memory_config.prefetch_buffer_capacity_mb * (1 << 20),
        FileCache::none(),
        FileCache::none(),
        None,
    ));

    let store = HummockStorage::new(
        storage_opts.clone(),
        sstable_store.clone(),
        meta_client.clone(),
        get_notification_client_for_test(env, hummock_manager_ref.clone(), worker_node),
        Arc::new(RpcFilterKeyExtractorManager::default()),
        state_store_metrics.clone(),
        compactor_metrics.clone(),
    )
    .await?;
    let sstable_object_id_manager = store.sstable_object_id_manager().clone();
    let filter_key_extractor_manager = match store.filter_key_extractor_manager().clone() {
        FilterKeyExtractorManager::RpcFilterKeyExtractorManager(
            rpc_filter_key_extractor_manager,
        ) => rpc_filter_key_extractor_manager,
        FilterKeyExtractorManager::StaticFilterKeyExtractorManager(_) => unreachable!(),
    };

    filter_key_extractor_manager.update(
        1,
        Arc::new(FilterKeyExtractorImpl::FullKey(
            FullKeyFilterKeyExtractor {},
        )),
    );
    filter_key_extractor_manager.update(
        2,
        Arc::new(FilterKeyExtractorImpl::FullKey(
            FullKeyFilterKeyExtractor {},
        )),
    );

    let (compactor_thrd, compactor_shutdown_tx) = run_compactor_thread(
        storage_opts,
        sstable_store,
        meta_client.clone(),
        filter_key_extractor_manager,
        sstable_object_id_manager,
        compactor_metrics,
    );
    run_compare_result(
        &store,
        meta_client.clone(),
        test_range,
        test_count,
        test_delete_ratio,
    )
    .await
    .unwrap();
    let version = store.get_pinned_version().version().clone();
    let remote_version = meta_client.get_current_version().await.unwrap();
    println!(
        "version-{}, remote version-{}",
        version.id, remote_version.id
    );
    for (group, levels) in &version.levels {
        let l0 = levels.l0.as_ref().unwrap();
        println!(
            "group-{}: l0 sz: {}, count: {}",
            group,
            l0.total_file_size,
            l0.sub_levels
                .iter()
                .map(|level| level.table_infos.len())
                .sum::<usize>()
        );
    }

    compactor_shutdown_tx.send(()).unwrap();
    compactor_thrd.await.unwrap();
    Ok(())
}

async fn run_compare_result(
    hummock: &HummockStorage,
    meta_client: Arc<MockHummockMetaClient>,
    test_range: u64,
    test_count: u64,
    test_delete_ratio: u32,
) -> Result<(), String> {
    let init_epoch = hummock.get_pinned_version().max_committed_epoch() + 1;
    let mut normal = NormalState::new(hummock, 1, init_epoch).await;
    let mut delete_range = DeleteRangeState::new(hummock, 2, init_epoch).await;
    const RANGE_BASE: u64 = 4000;
    let range_mod = test_range / RANGE_BASE;

    let seed = SystemTime::now()
        .duration_since(SystemTime::UNIX_EPOCH)
        .unwrap()
        .as_secs();
    println!("========== run with seed: {}", seed);
    let mut rng = StdRng::seed_from_u64(seed);
    let mut overlap_ranges = vec![];
    for epoch_idx in 0..test_count {
        let epoch = init_epoch + epoch_idx;
        for idx in 0..1000 {
            let op = rng.next_u32() % 50;
            let key_number = rng.next_u64() % test_range;
            if op < test_delete_ratio {
                let end_key = key_number + (rng.next_u64() % range_mod) + 1;
                overlap_ranges.push((key_number, end_key, epoch, idx));
                let start_key = format!("\0\0{:010}", key_number);
                let end_key = format!("\0\0{:010}", end_key);
                normal
                    .delete_range(start_key.as_bytes(), end_key.as_bytes())
                    .await;
                delete_range
                    .delete_range(start_key.as_bytes(), end_key.as_bytes())
                    .await;
            } else if op < test_delete_ratio + 5 {
                let key = format!("\0\0{:010}", key_number);
                let a = normal.get(key.as_bytes()).await;
                let b = delete_range.get(key.as_bytes()).await;
                assert!(
                    a.eq(&b),
                    "query {} {:?} vs {:?} in epoch-{}",
                    key_number,
                    a.map(|raw| String::from_utf8(raw.to_vec()).unwrap()),
                    b.map(|raw| String::from_utf8(raw.to_vec()).unwrap()),
                    epoch,
                );
            } else if op < test_delete_ratio + 10 {
                let end_key = key_number + (rng.next_u64() % range_mod) + 1;
                let start_key = format!("\0\0{:010}", key_number);
                let end_key = format!("\0\0{:010}", end_key);
                let ret1 = normal.scan(start_key.as_bytes(), end_key.as_bytes()).await;
                let ret2 = delete_range
                    .scan(start_key.as_bytes(), end_key.as_bytes())
                    .await;
                assert_eq!(ret1, ret2);
            } else {
                let overlap = overlap_ranges
                    .iter()
                    .any(|(left, right, _, _)| *left <= key_number && key_number < *right);
                if overlap {
                    continue;
                }
                let key = format!("\0\0{:010}", key_number);
                let val = format!("val-{:010}-{:016}-{:016}", idx, key_number, epoch);
                normal.insert(key.as_bytes(), val.as_bytes());
                delete_range.insert(key.as_bytes(), val.as_bytes());
            }
        }
        let next_epoch = epoch + 1;
        normal.commit(next_epoch).await?;
        delete_range.commit(next_epoch).await?;
        // let checkpoint = epoch % 10 == 0;
        let ret = hummock.seal_and_sync_epoch(epoch).await.unwrap();
        meta_client
            .commit_epoch(epoch, ret.uncommitted_ssts)
            .await
            .map_err(|e| format!("{:?}", e))?;
        if epoch % 200 == 0 {
            tokio::time::sleep(Duration::from_secs(1)).await;
        }
    }
    Ok(())
}

struct NormalState {
    storage: <HummockStorage as StateStore>::Local,
    table_id: TableId,
}

struct DeleteRangeState {
    inner: NormalState,
    delete_ranges: Vec<(Bound<Bytes>, Bound<Bytes>)>,
}

impl DeleteRangeState {
    async fn new(hummock: &HummockStorage, table_id: u32, epoch: u64) -> Self {
        Self {
            inner: NormalState::new(hummock, table_id, epoch).await,
            delete_ranges: vec![],
        }
    }
}

#[async_trait::async_trait]
trait CheckState {
    async fn delete_range(&mut self, left: &[u8], right: &[u8]);
    async fn get(&self, key: &[u8]) -> Option<Bytes>;
    async fn scan(&self, left: &[u8], right: &[u8]) -> Vec<(Bytes, Bytes)>;
    fn insert(&mut self, key: &[u8], val: &[u8]);
    async fn commit(&mut self, epoch: u64) -> Result<(), String>;
}

impl NormalState {
    async fn new(hummock: &HummockStorage, table_id: u32, epoch: u64) -> Self {
        let table_id = TableId::new(table_id);
        let mut storage = hummock.new_local(NewLocalOptions::for_test(table_id)).await;
        storage.init_for_test(epoch).await.unwrap();
        Self { storage, table_id }
    }

    async fn commit_impl(
        &mut self,
        delete_ranges: Vec<(Bound<Bytes>, Bound<Bytes>)>,
        next_epoch: u64,
    ) -> Result<(), String> {
        self.storage
            .flush(delete_ranges)
            .await
            .map_err(|e| format!("{:?}", e))?;
<<<<<<< HEAD
        self.storage.seal_current_epoch(next_epoch, true);
=======
        self.storage
            .seal_current_epoch(next_epoch, SealCurrentEpochOptions::for_test());
>>>>>>> 94c4c911
        Ok(())
    }

    async fn get_impl(&self, key: &[u8], ignore_range_tombstone: bool) -> Option<Bytes> {
        self.storage
            .get(
                TableKey(Bytes::copy_from_slice(key)),
                ReadOptions {
                    ignore_range_tombstone,
                    table_id: self.table_id,
                    cache_policy: CachePolicy::Fill(CachePriority::High),
                    ..Default::default()
                },
            )
            .await
            .unwrap()
    }

    async fn scan_impl(
        &self,
        left: &[u8],
        right: &[u8],
        ignore_range_tombstone: bool,
    ) -> Vec<(Bytes, Bytes)> {
        let mut iter = pin!(self
            .storage
            .iter(
                (
                    Bound::Included(TableKey(Bytes::copy_from_slice(left))),
                    Bound::Excluded(TableKey(Bytes::copy_from_slice(right))),
                ),
                ReadOptions {
                    ignore_range_tombstone,
                    table_id: self.table_id,
                    read_version_from_backup: false,
                    prefetch_options: PrefetchOptions::default(),
                    cache_policy: CachePolicy::Fill(CachePriority::High),
                    ..Default::default()
                },
            )
            .await
            .unwrap(),);
        let mut ret = vec![];
        while let Some(item) = iter.next().await {
            let (full_key, val) = item.unwrap();
            let tkey = full_key.user_key.table_key.0.clone();
            ret.push((tkey, val));
        }
        ret
    }
}

#[async_trait::async_trait]
impl CheckState for NormalState {
    async fn delete_range(&mut self, left: &[u8], right: &[u8]) {
        let mut iter = Box::pin(
            self.storage
                .iter(
                    (
                        Bound::Included(Bytes::copy_from_slice(left)).map(TableKey),
                        Bound::Excluded(Bytes::copy_from_slice(right)).map(TableKey),
                    ),
                    ReadOptions {
                        ignore_range_tombstone: true,
                        table_id: self.table_id,
                        read_version_from_backup: false,
                        prefetch_options: PrefetchOptions::default(),
                        cache_policy: CachePolicy::Fill(CachePriority::High),
                        ..Default::default()
                    },
                )
                .await
                .unwrap(),
        );
        let mut delete_item = Vec::new();
        while let Some(item) = iter.next().await {
            let (full_key, value) = item.unwrap();
            delete_item.push((full_key.user_key.table_key, value));
        }
        drop(iter);
        for (key, value) in delete_item {
            self.storage.delete(key, value).unwrap();
        }
    }

    fn insert(&mut self, key: &[u8], val: &[u8]) {
        self.storage
            .insert(
                TableKey(Bytes::from(key.to_vec())),
                Bytes::copy_from_slice(val),
                None,
            )
            .unwrap();
    }

    async fn get(&self, key: &[u8]) -> Option<Bytes> {
        self.get_impl(key, true).await
    }

    async fn scan(&self, left: &[u8], right: &[u8]) -> Vec<(Bytes, Bytes)> {
        self.scan_impl(left, right, true).await
    }

    async fn commit(&mut self, next_epoch: u64) -> Result<(), String> {
        self.commit_impl(vec![], next_epoch).await
    }
}

#[async_trait::async_trait]
impl CheckState for DeleteRangeState {
    async fn delete_range(&mut self, left: &[u8], right: &[u8]) {
        self.delete_ranges.push((
            Bound::Included(Bytes::copy_from_slice(left)),
            Bound::Excluded(Bytes::copy_from_slice(right)),
        ));
    }

    async fn get(&self, key: &[u8]) -> Option<Bytes> {
        for delete_range in &self.delete_ranges {
            if delete_range.contains(key) {
                return None;
            }
        }
        self.inner.get_impl(key, false).await
    }

    async fn scan(&self, left: &[u8], right: &[u8]) -> Vec<(Bytes, Bytes)> {
        let mut ret = self.inner.scan_impl(left, right, false).await;
        ret.retain(|(key, _)| {
            for delete_range in &self.delete_ranges {
                if delete_range.contains(key) {
                    return false;
                }
            }
            true
        });
        ret
    }

    fn insert(&mut self, key: &[u8], val: &[u8]) {
        self.inner.insert(key, val);
    }

    async fn commit(&mut self, next_epoch: u64) -> Result<(), String> {
        let mut delete_ranges = std::mem::take(&mut self.delete_ranges);
        delete_ranges.sort_by(|a, b| cmp_delete_range_left_bounds(a.0.as_ref(), b.0.as_ref()));
        self.inner.commit_impl(delete_ranges, next_epoch).await
    }
}

fn run_compactor_thread(
    storage_opts: Arc<StorageOpts>,
    sstable_store: SstableStoreRef,
    meta_client: Arc<MockHummockMetaClient>,
    filter_key_extractor_manager: Arc<RpcFilterKeyExtractorManager>,
    sstable_object_id_manager: Arc<SstableObjectIdManager>,
    compactor_metrics: Arc<CompactorMetrics>,
) -> (
    tokio::task::JoinHandle<()>,
    tokio::sync::oneshot::Sender<()>,
) {
    let filter_key_extractor_manager =
        FilterKeyExtractorManager::RpcFilterKeyExtractorManager(filter_key_extractor_manager);
    let compactor_context = CompactorContext {
        storage_opts,
        sstable_store,
        compactor_metrics,
        is_share_buffer_compact: false,
        compaction_executor: Arc::new(CompactionExecutor::new(None)),

        memory_limiter: MemoryLimiter::unlimit(),
        task_progress_manager: Default::default(),
        await_tree_reg: None,
        running_task_count: Arc::new(AtomicU32::new(0)),
    };

    start_compactor(
        compactor_context,
        meta_client,
        sstable_object_id_manager,
        filter_key_extractor_manager,
    )
}

#[cfg(test)]
mod tests {

    use risingwave_common::config::RwConfig;
    use risingwave_meta::hummock::compaction::compaction_config::CompactionConfigBuilder;

    use super::compaction_test;

    #[tokio::test(flavor = "multi_thread", worker_threads = 3)]
    async fn test_small_data() {
        let config = RwConfig::default();
        let mut compaction_config = CompactionConfigBuilder::new().build();
        compaction_config.max_sub_compaction = 1;
        compaction_config.level0_tier_compact_file_number = 2;
        compaction_config.max_bytes_for_level_base = 512 * 1024;
        compaction_config.sub_level_max_compaction_bytes = 256 * 1024;
        compaction_test(
            compaction_config.clone(),
            config.clone(),
            "hummock+memory",
            1000000,
            60,
            10,
        )
        .await
        .unwrap();
    }
}<|MERGE_RESOLUTION|>--- conflicted
+++ resolved
@@ -424,12 +424,8 @@
             .flush(delete_ranges)
             .await
             .map_err(|e| format!("{:?}", e))?;
-<<<<<<< HEAD
-        self.storage.seal_current_epoch(next_epoch, true);
-=======
         self.storage
             .seal_current_epoch(next_epoch, SealCurrentEpochOptions::for_test());
->>>>>>> 94c4c911
         Ok(())
     }
 
