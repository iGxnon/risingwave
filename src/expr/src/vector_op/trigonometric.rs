// Copyright 2023 RisingWave Labs
//
// Licensed under the Apache License, Version 2.0 (the "License");
// you may not use this file except in compliance with the License.
// You may obtain a copy of the License at
//
//     http://www.apache.org/licenses/LICENSE-2.0
//
// Unless required by applicable law or agreed to in writing, software
// distributed under the License is distributed on an "AS IS" BASIS,
// WITHOUT WARRANTIES OR CONDITIONS OF ANY KIND, either express or implied.
// See the License for the specific language governing permissions and
// limitations under the License.

use std::f64::consts::PI;

use lazy_static::lazy_static;
use risingwave_common::types::F64;
use risingwave_expr_macro::function;

#[function("sin(float64) -> float64")]
pub fn sin_f64(input: F64) -> F64 {
    f64::sin(input.0).into()
}

#[function("cos(float64) -> float64")]
pub fn cos_f64(input: F64) -> F64 {
    f64::cos(input.0).into()
}

#[function("tan(float64) -> float64")]
pub fn tan_f64(input: F64) -> F64 {
    f64::tan(input.0).into()
}

#[function("cot(float64) -> float64")]
pub fn cot_f64(input: F64) -> F64 {
    let res = 1.0 / f64::tan(input.0);
    res.into()
}

#[function("asin(float64) -> float64")]
pub fn asin_f64(input: F64) -> F64 {
    f64::asin(input.0).into()
}

#[function("acos(float64) -> float64")]
pub fn acos_f64(input: F64) -> F64 {
    f64::acos(input.0).into()
}

#[function("atan(float64) -> float64")]
pub fn atan_f64(input: F64) -> F64 {
    f64::atan(input.0).into()
}

#[function("atan2(float64, float64) -> float64")]
pub fn atan2_f64(input_x: F64, input_y: F64) -> F64 {
    input_x.0.atan2(input_y.0).into()
}

<<<<<<< HEAD
=======
#[function("sinh(float64) -> float64")]
pub fn sinh_f64(input: F64) -> F64 {
    f64::sinh(input.0).into()
}

#[function("cosh(float64) -> float64")]
pub fn cosh_f64(input: F64) -> F64 {
    f64::cosh(input.0).into()
}

#[function("tanh(float64) -> float64")]
pub fn tanh_f64(input: F64) -> F64 {
    f64::tanh(input.0).into()
}

#[function("coth(float64) -> float64")]
pub fn coth_f64(input: F64) -> F64 {
    if input.0 == 0.0 {
        return f64::NAN.into();
    }
    // https://en.wikipedia.org/wiki/Hyperbolic_functions#Exponential_definitions
    (f64::cosh(input.0) / f64::sinh(input.0)).into()
}

#[function("asinh(float64) -> float64")]
pub fn asinh_f64(input: F64) -> F64 {
    f64::asinh(input.0).into()
}

#[function("acosh(float64) -> float64")]
pub fn acosh_f64(input: F64) -> F64 {
    f64::acosh(input.0).into()
}

#[function("atanh(float64) -> float64")]
pub fn atanh_f64(input: F64) -> F64 {
    f64::atanh(input.0).into()
}

// Radians per degree, a.k.a. PI / 180
static RADIANS_PER_DEGREE: f64 = 0.017_453_292_519_943_295;
>>>>>>> ed2b9003
// Constants we use to get more accurate results.
// Depend on the machine and have to be evaluated at runtime
// See PSQL: https://github.com/postgres/postgres/blob/78ec02d612a9b69039ec2610740f738968fe144d/src/backend/utils/adt/float.c#L2024
fn sind_30() -> f64 {
    lazy_static! {
        static ref SIND_30: f64 = f64::sin(30.0 * radians_per_degree());
    }
    *SIND_30
}

fn one_minus_cosd_60() -> f64 {
    lazy_static! {
        static ref ONE_MINUS_COSD_60: f64 = 1.0 - f64::cos(60.0 * radians_per_degree());
    }
    *ONE_MINUS_COSD_60
}

fn tand_45() -> f64 {
    lazy_static! {
        static ref TAND_45: f64 = f64::tan(45.0 * radians_per_degree());
    }
    *TAND_45
}

fn cotd_45() -> f64 {
    lazy_static! {
        static ref COTD_45: f64 =
            f64::cos(45.0 * radians_per_degree()) / f64::sin(45.0 * radians_per_degree());
    }
    *COTD_45
}

fn asin_0_5() -> f64 {
    lazy_static! {
        static ref ASIN_0_5: f64 = f64::asin(0.5);
    }
    *ASIN_0_5
}

fn acos_0_5() -> f64 {
    lazy_static! {
        static ref ACOS_0_5: f64 = f64::acos(0.5);
    }
    *ACOS_0_5
}

fn radians_per_degree() -> f64 {
    lazy_static! {
        static ref RADIANS_PER_DEGREE: f64 = PI / 180.0;
    }
    *RADIANS_PER_DEGREE
}

// returns the cosine of an angle that lies between 0 and 60 degrees. This will return exactly 1
// when xi s 0, and exactly 0.5 when x is 60 degrees.
fn cosd_0_to_60(x: f64) -> f64 {
    // https://github.com/postgres/postgres/blob/REL_15_2/src/backend/utils/adt/float.c
    let one_minus_cos_x: f64 = 1.0 - f64::cos(x * radians_per_degree());
    1.0 - (one_minus_cos_x / one_minus_cosd_60()) / 2.0
}

// returns the sine of an angle that lies between 0 and 30 degrees. This will return exactly 0 when
// x is 0, and exactly 0.5 when x is 30 degrees.
fn sind_0_to_30(x: f64) -> f64 {
    // https://github.com/postgres/postgres/blob/REL_15_2/src/backend/utils/adt/float.c
    let sin_x = f64::sin(x * radians_per_degree());
    (sin_x / sind_30()) / 2.0
}

// returns the cosine of an angle in the first quadrant (0 to 90 degrees).
fn cosd_q1(x: f64) -> f64 {
    // https://github.com/postgres/postgres/blob/REL_15_2/src/backend/utils/adt/float.c
    // Stitch together the sine and cosine functions for the ranges [0, 60]
    // and (60, 90].  These guarantee to return exact answers at their
    // endpoints, so the overall result is a continuous monotonic function
    // that gives exact results when x = 0, 60 and 90 degrees.
    if x <= 60.0 {
        cosd_0_to_60(x)
    } else {
        sind_0_to_30(90.0 - x)
    }
}

#[function("cosd(float64) -> float64")]
pub fn cosd_f64(input: F64) -> F64 {
    // See PSQL implementation: https://github.com/postgres/postgres/blob/78ec02d612a9b69039ec2610740f738968fe144d/src/backend/utils/adt/float.c
    let arg1 = input.0;

    // Return NaN if input is NaN or Infinite. Slightly different from PSQL implementation
    if input.0.is_nan() || input.0.is_infinite() {
        return F64::from(f64::NAN);
    }

    // Reduce the range of the input to [0,90] degrees
    let mut sign = 1.0;
    let mut arg1 = arg1 % 360.0;

    if arg1 < 0.0 {
        // cosd(-x) = cosd(x)
        arg1 = -arg1;
    }
    if arg1 > 180.0 {
        // cosd(360-x) = cosd(x)
        arg1 = 360.0 - arg1;
    }
    if arg1 > 90.0 {
        // cosd(180-x) = -cosd(x)
        arg1 = 180.0 - arg1;
        sign = -sign;
    }

    let result: f64 = sign * cosd_q1(arg1);

    if result.is_infinite() {
        return F64::from(f64::NAN);
    }

    result.into()
}

// Returns the sine of an angle in the first quadrant (0 to 90 degrees).
fn sind_q1(input: f64) -> f64 {
    // https://github.com/postgres/postgres/blob/REL_15_2/src/backend/utils/adt/float.c

    //  Stitch together the sine and cosine functions for the ranges [0, 30]
    //  and (30, 90].  These guarantee to return exact answers at their
    //  endpoints, so the overall result is a continuous monotonic function
    //  that gives exact results when x = 0, 30 and 90 degrees.

    if input <= 30.0 {
        sind_0_to_30(input)
    } else {
        cosd_0_to_60(90.0 - input)
    }
}

#[function("sind(float64) -> float64")]
pub fn sind_f64(input: F64) -> F64 {
    // PSQL implementation: https://github.com/postgres/postgres/blob/REL_15_2/src/backend/utils/adt/float.c#L2444

    // Returns NaN if input is NaN or infinite. Different from PSQL implementation.
    if input.0.is_nan() || input.0.is_infinite() {
        return f64::NAN.into();
    }

    let mut arg1 = input.0 % 360.0;
    let mut sign = 1.0;

    if arg1 < 0.0 {
        // sind(-x) = -sind(x)
        arg1 = -arg1;
        sign = -sign;
    }
    if arg1 > 180.0 {
        //  sind(360-x) = -sind(x)
        arg1 = 360.0 - arg1;
        sign = -sign;
    }
    if arg1 > 90.0 {
        //  sind(180-x) = sind(x)
        arg1 = 180.0 - arg1;
    }

    let result = sign * sind_q1(arg1);

    if result.is_infinite() {
        // Different from PSQL implementation.
        f64::NAN.into()
    } else {
        result.into()
    }
}

#[function("cotd(float64) -> float64")]
pub fn cotd_f64(input: F64) -> F64 {
    // PSQL implementation: https://github.com/postgres/postgres/blob/78ec02d612a9b69039ec2610740f738968fe144d/src/backend/utils/adt/float.c#L2378

    // Returns NaN if input is NaN or infinite. Different from PSQL implementation.
    if input.0.is_nan() || input.0.is_infinite() {
        return f64::NAN.into();
    }

    let mut arg1 = input.0 % 360.0;
    let mut sign = 1.0;

    if arg1 < 0.0 {
        // cotd(-x) = -cotd(x)
        arg1 = -arg1;
        sign = -sign;
    }

    if arg1 > 180.0 {
        // cotd(360-x) = -cotd(x)
        arg1 = 360.0 - arg1;
        sign = -sign;
    }

    if arg1 > 90.0 {
        // cotd(180-x) = -cotd(x)
        arg1 = 180.0 - arg1;
        sign = -sign;
    }

    let cot_arg1 = cosd_q1(arg1) / sind_q1(arg1);
    let result = sign * (cot_arg1 / cotd_45());

    // On some machines we get cotd(270) = minus zero, but this isn't always
    // true. For portability, and because the user constituency for this
    // function probably doesn't want minus zero, force it to plain zero.
    let result = if result == 0.0 { 0.0 } else { result };
    // Not checking for overflow because cotd(0) == Inf
    result.into()
}

#[function("tand(float64) -> float64")]
pub fn tand_f64(input: F64) -> F64 {
    // PSQL implementation: https://github.com/postgres/postgres/blob/REL_15_2/src/backend/utils/adt/float.c
    // Returns NaN if input is NaN or infinite. Different from PSQL implementation.
    if input.0.is_nan() || input.0.is_infinite() {
        return f64::NAN.into();
    }

    let mut arg1 = input.0 % 360.0;
    let mut sign = 1.0;

    if arg1 < 0.0 {
        // tand(-x) = -tand(x)
        arg1 = -arg1;
        sign = -sign;
    }

    if arg1 > 180.0 {
        // tand(360-x) = -tand(x)
        arg1 = 360.0 - arg1;
        sign = -sign;
    }

    if arg1 > 90.0 {
        // tand(180-x) = -tand(x)
        arg1 = 180.0 - arg1;
        sign = -sign;
    }

    let tan_arg1 = sind_q1(arg1) / cosd_q1(arg1);
    let result = sign * (tan_arg1 / tand_45());

    // On some machines we get tand(180) = minus zero, but this isn't always true. For portability,
    // and because the user constituency for this function probably doesn't want minus zero, force
    // it to plain zero.
    let result = if result == 0.0 { 0.0 } else { result };
    result.into()
}

// returns the inverse sine of x in degrees, for x in the range [0,
// 1].  The result is an angle in the first quadrant --- [0, 90] degrees.
// For the 3 special case inputs (0, 0.5 and 1), this function will return exact values (0, 30 and
// 90 degrees respectively).
pub fn asind_q1(x: f64) -> f64 {
    // Stitch together inverse sine and cosine functions for the ranges [0,0.5] and (0.5, 1]. Each
    // expression below is guaranteed to returnexactly 30 for x=0.5, so the result is a continuous
    // monotonic functionover the full range.
    if x <= 0.5 {
        let asin_x = f64::asin(x);
        return (asin_x / asin_0_5()) * 30.0;
    }

    let acos_x = f64::acos(x);
    90.0 - (acos_x / acos_0_5()) * 60.0
}

#[function("asind(float64) -> float64")]
pub fn asind_f64(input: F64) -> F64 {
    let arg1 = input.0;

    // Return NaN if input is NaN or Infinite. Slightly different from PSQL implementation
    if input.0.is_nan() || input.0.is_infinite() {
        return F64::from(f64::NAN);
    }

    // Return NaN if input is out of range. Slightly different from PSQL implementation
    if !(-1.0..=1.0).contains(&arg1) {
        return F64::from(f64::NAN);
    }

    let result = if arg1 >= 0.0 {
        asind_q1(arg1)
    } else {
        -asind_q1(-arg1)
    };

    if result.is_infinite() {
        return F64::from(f64::NAN);
    }
    result.into()
}

// returns the inverse cosine of x in degrees, for x in the range [0, 1].  The result is an angle in
// the first quadrant --- [0, 90] degrees. For the 3 special case inputs (0, 0.5 and 1), this
// function will return exact values (0, 60 and 90 degrees respectively).
fn acosd_q1(x: f64) -> f64 {
    // Stitch together inverse sine and cosine functions for the ranges [0, 0.5] and (0.5, 1].  Each
    // expression below is guaranteed to return exactly 60 for x=0.5, so the result is a continuous
    // monotonic function over the full range.
    if x <= 0.5 {
        let asin_x = f64::asin(x);
        return 90.0 - (asin_x / asin_0_5()) * 30.0;
    }
    let acos_x = f64::acos(x);
    (acos_x / acos_0_5()) * 60.0
}

#[function("acosd(float64) -> float64")]
pub fn acosd_f64(input: F64) -> F64 {
    let arg1 = input.0;

    // Return NaN if input is NaN or Infinite. Slightly different from PSQL implementation
    if input.0.is_nan() || input.0.is_infinite() || !(-1.0..=1.0).contains(&arg1) {
        return F64::from(f64::NAN);
    }

    let result = if arg1 >= 0.0 {
        acosd_q1(arg1)
    } else {
        90.0 + asind_q1(-arg1)
    };

    if result.is_infinite() {
        return F64::from(f64::NAN);
    }
    result.into()
}

#[function("degrees(float64) -> float64")]
pub fn degrees_f64(input: F64) -> F64 {
    input.0.to_degrees().into()
}

#[function("radians(float64) -> float64")]
pub fn radians_f64(input: F64) -> F64 {
    input.0.to_radians().into()
}

#[cfg(test)]
mod tests {
    use std::f64::consts::PI;

    use risingwave_common::types::{FloatExt, F64};

    use crate::vector_op::trigonometric::*;

    fn precision() -> f64 {
        1e-12
    }

    /// numbers are equal within a rounding error
    fn assert_similar(lhs: F64, rhs: F64) {
        if lhs == F64::from(f64::NAN) && rhs == F64::from(f64::NAN) {
            return;
        }
        let x = (lhs.0 - rhs.0).abs() <= precision();
        assert!(
            x,
            "{:?} != {:?}. Required precision is {:?}",
            lhs.0,
            rhs.0,
            precision()
        );
    }

    #[test]
    fn test_degrees() {
        let d = F64::from(180);
        let pi = F64::from(PI);

        // sind
        assert_similar(sin_f64(50_f64.to_radians().into()), sind_f64(F64::from(50)));
        assert_similar(
            sin_f64(100_f64.to_radians().into()),
            sind_f64(F64::from(100)),
        );
        assert_similar(
            sin_f64(250_f64.to_radians().into()),
            sind_f64(F64::from(250)),
        );
        assert_similar(sin_f64(pi), sind_f64(d));

        // exact matches
        assert_eq!(sind_f64(F64::from(30)).0, 0.5);
        assert_eq!(sind_f64(F64::from(90)).0, 1.0);
        assert_eq!(sind_f64(F64::from(180)).0, 0.0);
        assert_eq!(sind_f64(F64::from(270)).0, -1.0);

        // cosd
        assert_eq!(cos_f64(pi), cosd_f64(d));
        assert_similar(
            cos_f64((-180_f64).to_radians().into()),
            cosd_f64(F64::from(-180)),
        );
        assert_similar(
            cos_f64((-190_f64).to_radians().into()),
            cosd_f64(F64::from(-190)),
        );
        assert_similar(cos_f64(50_f64.to_radians().into()), cosd_f64(F64::from(50)));
        assert_similar(
            cos_f64(100_f64.to_radians().into()),
            cosd_f64(F64::from(100)),
        );
        assert_similar(
            cos_f64(250_f64.to_radians().into()),
            cosd_f64(F64::from(250)),
        );

        // exact matches
        assert_eq!(cosd_f64(F64::from(0)).0, 1.0);
        assert_eq!(cosd_f64(F64::from(90)).0, 0.0);

        // cotd
        assert_eq!(F64::from(-f64::INFINITY), cotd_f64(d));
        assert!(cotd_f64(F64::from(-180)).is_infinite());
        assert!(
            (cotd_f64(F64::from(-190)) + F64::from(5.671281819617705))
                .abs()
                .0
                <= precision(),
        );
        assert_similar(cot_f64(50_f64.to_radians().into()), cotd_f64(F64::from(50)));
        assert_similar(
            cot_f64(100_f64.to_radians().into()),
            cotd_f64(F64::from(100)),
        );
        assert_similar(
            cot_f64(250_f64.to_radians().into()),
            cotd_f64(F64::from(250)),
        );

        // tand
        assert_similar(
            tan_f64((-10_f64).to_radians().into()),
            tand_f64(F64::from(-10)),
        );
        assert_similar(tan_f64(50_f64.to_radians().into()), tand_f64(F64::from(50)));
        assert!(
            (tan_f64(250_f64.to_radians().into()) - tand_f64(F64::from(250)))
                .0
                .abs()
                < precision()
        );
        assert_similar(
            tan_f64(360_f64.to_radians().into()),
            tand_f64(F64::from(360)),
        );

        // asind
        assert_similar(asind_f64(F64::from(-1)), F64::from(-90));
        assert_similar(asind_f64(F64::from(-0.5)), F64::from(-30));
        assert_similar(asind_f64(F64::from(0)), F64::from(0));
        assert_similar(asind_f64(F64::from(0.5)), F64::from(30));
        assert_similar(asind_f64(F64::from(0.75)), F64::from(48.590377890729));
        assert_similar(asind_f64(F64::from(1)), F64::from(90));

        // acosd
        assert_eq!(acosd_f64(F64::from(-1)), F64::from(180));
        assert_similar(acosd_f64(F64::from(-0.75)), F64::from(138.59037789072914));
        assert_eq!(acosd_f64(F64::from(-0.5)), F64::from(120));
        assert_eq!(acosd_f64(F64::from(0.0)), F64::from(90));
        assert_eq!(acosd_f64(F64::from(0.5)), F64::from(60));
        assert_eq!(acosd_f64(F64::from(1)), F64::from(0));

        // exact matches
        assert!(tand_f64(F64::from(-270)).0.is_infinite());
        assert_eq!(tand_f64(F64::from(-180)), 0.0);
        assert_eq!(tand_f64(F64::from(180)), 0.0);
        assert!(tand_f64(F64::from(-90)).0.is_infinite());
        assert!(tand_f64(F64::from(90)).0.is_infinite());
        assert!(tand_f64(F64::from(270)).0.is_infinite());
        assert!(tand_f64(F64::from(450)).0.is_infinite());
        assert!(tand_f64(F64::from(90)).0.is_infinite());
    }

    #[test]
    fn test_trigonometric_funcs() {
        // from https://en.wikipedia.org/wiki/Trigonometric_functions#Sum_and_difference_formulas
        let x = F64::from(1);
        let y = F64::from(3);
        let one = F64::from(1);
        assert_similar(
            sin_f64(x + y),
            sin_f64(x) * cos_f64(y) + cos_f64(x) * sin_f64(y),
        );
        assert_similar(
            cos_f64(x + y),
            cos_f64(x) * cos_f64(y) - sin_f64(x) * sin_f64(y),
        );
        assert_similar(
            tan_f64(x + y),
            (tan_f64(x) + tan_f64(y)) / (one - tan_f64(x) * tan_f64(y)),
        );
    }

    #[test]
    fn test_inverse_trigonometric_funcs() {
        let x = F64::from(1);
        let y = F64::from(3);
        let two = F64::from(2);
        // https://en.wikipedia.org/wiki/Inverse_trigonometric_functions#Relationships_between_trigonometric_functions_and_inverse_trigonometric_functions
        assert_similar(x, sin_f64(asin_f64(x)));
        assert_similar(x, cos_f64(acos_f64(x)));
        assert_similar(x, tan_f64(atan_f64(x)));

        // https://en.wikipedia.org/wiki/Inverse_trigonometric_functions#Two-argument_variant_of_arctangent
        assert_similar(
            atan2_f64(y, x),
            two * atan_f64(y / (F64::from((x.0.powi(2) + y.0.powi(2)).sqrt()) + x)),
        )
    }

    #[test]
    fn test_degrees_and_radians() {
        let full_angle = F64::from(360);
        let tau = F64::from(std::f64::consts::TAU);
        assert_similar(degrees_f64(tau), full_angle);
        assert_similar(radians_f64(full_angle), tau);

        let straight_angle = F64::from(180);
        let pi = F64::from(std::f64::consts::PI);
        assert_similar(degrees_f64(pi), straight_angle);
        assert_similar(radians_f64(straight_angle), pi);

        let right_angle = F64::from(90);
        let half_pi = F64::from(std::f64::consts::PI / 2.);
        assert_similar(degrees_f64(half_pi), right_angle);
        assert_similar(radians_f64(right_angle), half_pi);

        let zero = F64::from(0);
        assert_similar(degrees_f64(zero), zero);
        assert_similar(radians_f64(zero), zero);
    }

    #[test]
    fn test_hyperbolic_trigonometric_funcs() {
        let two = F64::from(2);
        let one = F64::from(1);
        let x = F64::from(5);
        let y = F64::from(3);
        // https://en.wikipedia.org/wiki/Hyperbolic_functions#Sums_of_arguments
        assert_similar(
            sinh_f64(x + y),
            sinh_f64(x) * cosh_f64(y) + cosh_f64(x) * sinh_f64(y),
        );
        assert_similar(
            cosh_f64(x + y),
            cosh_f64(x) * cosh_f64(y) + sinh_f64(x) * sinh_f64(y),
        );
        assert_similar(
            tanh_f64(x + y),
            (tanh_f64(x) + tanh_f64(y)) / (one + tanh_f64(x) * tanh_f64(y)),
        );
        // https://en.wikipedia.org/wiki/Hyperbolic_functions#Useful_relations
        assert_similar(coth_f64(-x), -coth_f64(x));
        assert_similar(tanh_f64(-x), -tanh_f64(x));
        // https://en.wikipedia.org/wiki/Inverse_hyperbolic_functions#Other_identities
        assert_similar(two * acosh_f64(x), acosh_f64(two * x.powi(2) - one)); // for x >= 1
        assert_similar(two * asinh_f64(x), acosh_f64(two * x.powi(2) + one)); // for x >= 0

        let x = x.powi(2).0;

        assert_similar(
            asinh_f64(F64::from(x.powi(2) - 1.0) / (two * x)),
            atanh_f64(F64::from(x.powi(2) - 1.0) / F64::from(x.powi(2) + 1.0)),
        );
    }
}<|MERGE_RESOLUTION|>--- conflicted
+++ resolved
@@ -59,8 +59,6 @@
     input_x.0.atan2(input_y.0).into()
 }
 
-<<<<<<< HEAD
-=======
 #[function("sinh(float64) -> float64")]
 pub fn sinh_f64(input: F64) -> F64 {
     f64::sinh(input.0).into()
@@ -100,9 +98,6 @@
     f64::atanh(input.0).into()
 }
 
-// Radians per degree, a.k.a. PI / 180
-static RADIANS_PER_DEGREE: f64 = 0.017_453_292_519_943_295;
->>>>>>> ed2b9003
 // Constants we use to get more accurate results.
 // Depend on the machine and have to be evaluated at runtime
 // See PSQL: https://github.com/postgres/postgres/blob/78ec02d612a9b69039ec2610740f738968fe144d/src/backend/utils/adt/float.c#L2024
