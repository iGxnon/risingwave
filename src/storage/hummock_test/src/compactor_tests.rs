// Copyright 2023 RisingWave Labs
//
// Licensed under the Apache License, Version 2.0 (the "License");
// you may not use this file except in compliance with the License.
// You may obtain a copy of the License at
//
//     http://www.apache.org/licenses/LICENSE-2.0
//
// Unless required by applicable law or agreed to in writing, software
// distributed under the License is distributed on an "AS IS" BASIS,
// WITHOUT WARRANTIES OR CONDITIONS OF ANY KIND, either express or implied.
// See the License for the specific language governing permissions and
// limitations under the License.

#[cfg(test)]
pub(crate) mod tests {
    use std::collections::{BTreeMap, BTreeSet, HashMap, HashSet};
    use std::ops::Bound;
    use std::sync::atomic::{AtomicU32, AtomicU64, Ordering};
    use std::sync::Arc;
    use std::time::Instant;

    use bytes::{BufMut, Bytes, BytesMut};
    use itertools::Itertools;
    use rand::prelude::ThreadRng;
    use rand::rngs::StdRng;
    use rand::{Rng, RngCore, SeedableRng};
    use risingwave_common::cache::CachePriority;
    use risingwave_common::catalog::TableId;
    use risingwave_common::constants::hummock::CompactionFilterFlag;
    use risingwave_common::hash::VirtualNode;
    use risingwave_common::util::epoch::Epoch;
    use risingwave_common_service::observer_manager::NotificationClient;
    use risingwave_hummock_sdk::compaction_group::hummock_version_ext::{
        GroupDeltasSummary, HummockLevelsExt, HummockVersionExt,
    };
    use risingwave_hummock_sdk::compaction_group::StaticCompactionGroupId;
    use risingwave_hummock_sdk::key::{
        next_key, FullKey, PointRange, TableKey, UserKey, TABLE_PREFIX_LEN,
    };
    use risingwave_hummock_sdk::key_range::KeyRange;
    use risingwave_hummock_sdk::table_stats::to_prost_table_stats_map;
    use risingwave_hummock_sdk::{HummockCompactionTaskId, HummockEpoch};
    use risingwave_meta::hummock::compaction::compaction_config::CompactionConfigBuilder;
    use risingwave_meta::hummock::compaction::{
        default_level_selector, partition_level, partition_sub_levels, CompactStatus,
        LevelSelector, LocalSelectorStatistic, ManualCompactionOption, SubLevelPartition,
    };
    use risingwave_meta::hummock::model::CompactionGroup;
    use risingwave_meta::hummock::test_utils::{
        register_table_ids_to_compaction_group, setup_compute_env, setup_compute_env_with_config,
        unregister_table_ids_from_compaction_group,
    };
<<<<<<< HEAD
    use risingwave_meta::hummock::{HummockManagerRef, LevelHandler, MockHummockMetaClient};
    use risingwave_meta::storage::MetaStore;
=======
    use risingwave_meta::hummock::{HummockManagerRef, MockHummockMetaClient};
>>>>>>> e8f62d6d
    use risingwave_pb::common::{HostAddress, WorkerType};
    use risingwave_pb::hummock::compact_task::TaskStatus;
    use risingwave_pb::hummock::hummock_version::Levels;
    use risingwave_pb::hummock::{
        CompactTask, HummockVersion, Level, LevelType, OverlappingLevel, TableOption,
    };
    use risingwave_pb::meta::add_worker_node_request::Property;
    use risingwave_rpc_client::HummockMetaClient;
    use risingwave_storage::filter_key_extractor::{
        FilterKeyExtractorImpl, FilterKeyExtractorManager, FilterKeyExtractorManagerRef,
        FixedLengthFilterKeyExtractor, FullKeyFilterKeyExtractor,
    };
<<<<<<< HEAD
    use risingwave_storage::hummock::compactor::{
        CompactionExecutor, Compactor, CompactorContext, ConcatSstableIterator,
        DummyCompactionFilter, TaskConfig, TaskProgress,
    };
=======
    use risingwave_storage::hummock::compactor::compactor_runner::compact;
    use risingwave_storage::hummock::compactor::{CompactionExecutor, CompactorContext};
>>>>>>> e8f62d6d
    use risingwave_storage::hummock::iterator::test_utils::mock_sstable_store;
    use risingwave_storage::hummock::iterator::UnorderedMergeIteratorInner;
    use risingwave_storage::hummock::multi_builder::{
        CapacitySplitTableBuilder, LocalTableBuilderFactory,
    };
    use risingwave_storage::hummock::sstable_store::SstableStoreRef;
    use risingwave_storage::hummock::value::HummockValue;
    use risingwave_storage::hummock::{
        BatchUploadWriter, BlockedXor16FilterBuilder, CachePolicy, CompactionDeleteRanges,
        HummockStorage as GlobalHummockStorage, HummockStorage, MemoryLimiter,
        MonotonicDeleteEvent, SstableBuilder, SstableBuilderOptions, SstableObjectIdManager,
        SstableWriterOptions,
    };
    use risingwave_storage::monitor::{CompactorMetrics, StoreLocalStatistic};
    use risingwave_storage::opts::StorageOpts;
    use risingwave_storage::storage_value::StorageValue;
    use risingwave_storage::store::*;

    use crate::get_notification_client_for_test;
    use crate::local_state_store_test_utils::LocalStateStoreTestExt;
    use crate::test_utils::{register_tables_with_id_for_test, TestIngestBatch};

    pub(crate) async fn get_hummock_storage(
        hummock_meta_client: Arc<dyn HummockMetaClient>,
        notification_client: impl NotificationClient,
        hummock_manager_ref: &HummockManagerRef,
        table_id: TableId,
    ) -> HummockStorage {
        let remote_dir = "hummock_001_test".to_string();
        let options = Arc::new(StorageOpts {
            sstable_size_mb: 1,
            block_size_kb: 1,
            bloom_false_positive: 0.1,
            data_directory: remote_dir.clone(),
            write_conflict_detection_enabled: true,
            ..Default::default()
        });
        let sstable_store = mock_sstable_store();

        let hummock = GlobalHummockStorage::for_test(
            options,
            sstable_store,
            hummock_meta_client.clone(),
            notification_client,
        )
        .await
        .unwrap();

        register_tables_with_id_for_test(
            hummock.filter_key_extractor_manager(),
            hummock_manager_ref,
            &[table_id.table_id()],
        )
        .await;

        hummock
    }

    async fn get_global_hummock_storage(
        hummock_meta_client: Arc<dyn HummockMetaClient>,
        notification_client: impl NotificationClient,
    ) -> GlobalHummockStorage {
        let remote_dir = "hummock_001_test".to_string();
        let options = Arc::new(StorageOpts {
            sstable_size_mb: 1,
            block_size_kb: 1,
            bloom_false_positive: 0.1,
            data_directory: remote_dir.clone(),
            write_conflict_detection_enabled: true,
            ..Default::default()
        });
        let sstable_store = mock_sstable_store();

        GlobalHummockStorage::for_test(
            options,
            sstable_store,
            hummock_meta_client.clone(),
            notification_client,
        )
        .await
        .unwrap()
    }

    async fn prepare_test_put_data(
        storage: &HummockStorage,
        hummock_meta_client: &Arc<dyn HummockMetaClient>,
        key: &Bytes,
        value_size: usize,
        epochs: Vec<u64>,
    ) {
        let mut local = storage.new_local(Default::default()).await;
        // 1. add sstables
        let val = b"0"[..].repeat(value_size);
        local.init_for_test(epochs[0]).await.unwrap();
        for (i, &epoch) in epochs.iter().enumerate() {
            let mut new_val = val.clone();
            new_val.extend_from_slice(&epoch.to_be_bytes());
            local
                .ingest_batch(
                    vec![(key.clone(), StorageValue::new_put(Bytes::from(new_val)))],
                    vec![],
                    WriteOptions {
                        epoch,
                        table_id: Default::default(),
                    },
                )
                .await
                .unwrap();
            if i + 1 < epochs.len() {
                local.seal_current_epoch(epochs[i + 1]);
            } else {
                local.seal_current_epoch(u64::MAX);
            }
            let ssts = storage
                .seal_and_sync_epoch(epoch)
                .await
                .unwrap()
                .uncommitted_ssts;
            hummock_meta_client.commit_epoch(epoch, ssts).await.unwrap();
        }
    }

    fn get_compactor_context_with_filter_key_extractor_manager(
        storage: &HummockStorage,
        filter_key_extractor_manager: FilterKeyExtractorManagerRef,
    ) -> CompactorContext {
        get_compactor_context_with_filter_key_extractor_manager_impl(
            storage.storage_opts().clone(),
            storage.sstable_store(),
            filter_key_extractor_manager,
        )
    }

    fn get_compactor_context_with_filter_key_extractor_manager_impl(
        options: Arc<StorageOpts>,
        sstable_store: SstableStoreRef,
        filter_key_extractor_manager: FilterKeyExtractorManagerRef,
    ) -> CompactorContext {
        CompactorContext {
            storage_opts: options,
            sstable_store,
            compactor_metrics: Arc::new(CompactorMetrics::unused()),
            is_share_buffer_compact: false,
            compaction_executor: Arc::new(CompactionExecutor::new(Some(1))),
            memory_limiter: MemoryLimiter::unlimit(),
            filter_key_extractor_manager: FilterKeyExtractorManager::RpcFilterKeyExtractorManager(
                filter_key_extractor_manager,
            ),
            task_progress_manager: Default::default(),
            await_tree_reg: None,
            running_task_count: Arc::new(AtomicU32::new(0)),
        }
    }

    #[tokio::test]
    async fn test_compaction_watermark() {
        let config = CompactionConfigBuilder::new()
            .level0_tier_compact_file_number(1)
            .level0_max_compact_file_number(130)
            .level0_overlapping_sub_level_compact_level_count(1)
            .build();
        let (env, hummock_manager_ref, _cluster_manager_ref, worker_node) =
            setup_compute_env_with_config(8080, config).await;
        let hummock_meta_client: Arc<dyn HummockMetaClient> = Arc::new(MockHummockMetaClient::new(
            hummock_manager_ref.clone(),
            worker_node.id,
        ));

        // 1. add sstables
        let mut key = BytesMut::default();
        key.put_u16(0);
        key.put_slice(b"same_key");
        let storage = get_hummock_storage(
            hummock_meta_client.clone(),
            get_notification_client_for_test(env, hummock_manager_ref.clone(), worker_node.clone()),
            &hummock_manager_ref,
            Default::default(),
        )
        .await;

        let rpc_filter_key_extractor_manager = match storage.filter_key_extractor_manager().clone()
        {
            FilterKeyExtractorManager::RpcFilterKeyExtractorManager(
                rpc_filter_key_extractor_manager,
            ) => rpc_filter_key_extractor_manager,
            FilterKeyExtractorManager::StaticFilterKeyExtractorManager(_) => unreachable!(),
        };
        let compact_ctx = get_compactor_context_with_filter_key_extractor_manager(
            &storage,
            rpc_filter_key_extractor_manager,
        );
        let sstable_object_id_manager = Arc::new(SstableObjectIdManager::new(
            hummock_meta_client.clone(),
            storage
                .storage_opts()
                .clone()
                .sstable_id_remote_fetch_number,
        ));
        let worker_node2 = hummock_manager_ref
            .cluster_manager
            .add_worker_node(
                WorkerType::ComputeNode,
                HostAddress::default(),
                Property::default(),
            )
            .await
            .unwrap();
        let _snapshot = hummock_manager_ref
            .pin_snapshot(worker_node2.id)
            .await
            .unwrap();
        let key = key.freeze();
        const SST_COUNT: u64 = 32;
        const TEST_WATERMARK: u64 = 8;
        prepare_test_put_data(
            &storage,
            &hummock_meta_client,
            &key,
            1 << 10,
            (1..SST_COUNT + 1).map(|v| (v * 1000) << 16).collect_vec(),
        )
        .await;
        // 2. get compact task
        while let Some(mut compact_task) = hummock_manager_ref
            .get_compact_task(
                StaticCompactionGroupId::StateDefault.into(),
                &mut default_level_selector(),
            )
            .await
            .unwrap()
        {
            let compaction_filter_flag = CompactionFilterFlag::TTL;
            compact_task.watermark = (TEST_WATERMARK * 1000) << 16;
            compact_task.compaction_filter_mask = compaction_filter_flag.bits();
            compact_task.table_options = HashMap::from([(
                0,
                TableOption {
                    retention_seconds: 64,
                },
            )]);
            compact_task.current_epoch_time = 0;

            let (_tx, rx) = tokio::sync::oneshot::channel();
            let (mut result_task, task_stats) = compact(
                compact_ctx.clone(),
                compact_task.clone(),
                rx,
                Box::new(sstable_object_id_manager.clone()),
            )
            .await;

            hummock_manager_ref
                .report_compact_task(&mut result_task, Some(to_prost_table_stats_map(task_stats)))
                .await
                .unwrap();
        }

        let mut val = b"0"[..].repeat(1 << 10);
        val.extend_from_slice(&((TEST_WATERMARK * 1000) << 16).to_be_bytes());

        let compactor_manager = hummock_manager_ref.compactor_manager_ref_for_test();
        let _recv = compactor_manager.add_compactor(worker_node.id);

        // 4. get the latest version and check
        let version = hummock_manager_ref.get_current_version().await;
        let group =
            version.get_compaction_group_levels(StaticCompactionGroupId::StateDefault.into());

        // base level
        let output_tables = group
            .levels
            .iter()
            .flat_map(|level| level.table_infos.clone())
            .chain(
                group
                    .l0
                    .as_ref()
                    .unwrap()
                    .sub_levels
                    .iter()
                    .flat_map(|level| level.table_infos.clone()),
            )
            .collect_vec();

        storage.wait_version(version).await;
        let mut table_key_count = 0;
        for output_sst in output_tables {
            let table = storage
                .sstable_store()
                .sstable(&output_sst, &mut StoreLocalStatistic::default())
                .await
                .unwrap();
            table_key_count += table.value().meta.key_count;
        }

        // we have removed these 31 keys before watermark 32.
        assert_eq!(table_key_count, (SST_COUNT - TEST_WATERMARK + 1) as u32);
        let read_epoch = (TEST_WATERMARK * 1000) << 16;

        let get_ret = storage
            .get(
                key.clone(),
                read_epoch,
                ReadOptions {
                    cache_policy: CachePolicy::Fill(CachePriority::High),
                    ..Default::default()
                },
            )
            .await;
        let get_val = get_ret.unwrap().unwrap().to_vec();

        assert_eq!(get_val, val);
        let ret = storage
            .get(
                key.clone(),
                ((TEST_WATERMARK - 1) * 1000) << 16,
                ReadOptions {
                    prefix_hint: Some(key.clone()),
                    cache_policy: CachePolicy::Fill(CachePriority::High),
                    ..Default::default()
                },
            )
            .await;
        assert!(ret.is_err());
    }

    #[tokio::test]
    async fn test_compaction_same_key_not_split() {
        let (env, hummock_manager_ref, _cluster_manager_ref, worker_node) =
            setup_compute_env(8080).await;
        let hummock_meta_client: Arc<dyn HummockMetaClient> = Arc::new(MockHummockMetaClient::new(
            hummock_manager_ref.clone(),
            worker_node.id,
        ));

        let storage = get_hummock_storage(
            hummock_meta_client.clone(),
            get_notification_client_for_test(env, hummock_manager_ref.clone(), worker_node.clone()),
            &hummock_manager_ref,
            Default::default(),
        )
        .await;

        let rpc_filter_key_extractor_manager = match storage.filter_key_extractor_manager().clone()
        {
            FilterKeyExtractorManager::RpcFilterKeyExtractorManager(
                rpc_filter_key_extractor_manager,
            ) => rpc_filter_key_extractor_manager,
            FilterKeyExtractorManager::StaticFilterKeyExtractorManager(_) => unreachable!(),
        };
        let compact_ctx = get_compactor_context_with_filter_key_extractor_manager(
            &storage,
            rpc_filter_key_extractor_manager,
        );
        let sstable_object_id_manager = Arc::new(SstableObjectIdManager::new(
            hummock_meta_client.clone(),
            storage
                .storage_opts()
                .clone()
                .sstable_id_remote_fetch_number,
        ));
        // 1. add sstables with 1MB value
        let mut key = BytesMut::default();
        key.put_u16(0);
        key.put_slice(b"same_key");
        let key = key.freeze();
        const SST_COUNT: u64 = 16;

        let mut val = b"0"[..].repeat(1 << 20);
        val.extend_from_slice(&SST_COUNT.to_be_bytes());
        prepare_test_put_data(
            &storage,
            &hummock_meta_client,
            &key,
            1 << 20,
            (1..SST_COUNT + 1).collect_vec(),
        )
        .await;

        // 2. get compact task
        let mut compact_task = hummock_manager_ref
            .get_compact_task(
                StaticCompactionGroupId::StateDefault.into(),
                &mut default_level_selector(),
            )
            .await
            .unwrap()
            .unwrap();
        let compaction_filter_flag = CompactionFilterFlag::NONE;
        compact_task.compaction_filter_mask = compaction_filter_flag.bits();
        compact_task.current_epoch_time = 0;

        // assert compact_task
        assert_eq!(
            compact_task
                .input_ssts
                .iter()
                .map(|level| level.table_infos.len())
                .sum::<usize>(),
            SST_COUNT as usize / 2 + 1,
        );
        compact_task.target_level = 6;

        // 3. compact
        let (_tx, rx) = tokio::sync::oneshot::channel();
        let (mut result_task, task_stats) = compact(
            compact_ctx,
            compact_task.clone(),
            rx,
            Box::new(sstable_object_id_manager.clone()),
        )
        .await;

        hummock_manager_ref
            .report_compact_task(&mut result_task, Some(to_prost_table_stats_map(task_stats)))
            .await
            .unwrap();

        // 4. get the latest version and check
        let version = hummock_manager_ref.get_current_version().await;
        let output_table = version
            .get_compaction_group_levels(StaticCompactionGroupId::StateDefault.into())
            .levels
            .last()
            .unwrap()
            .table_infos
            .first()
            .unwrap();
        let table = storage
            .sstable_store()
            .sstable(output_table, &mut StoreLocalStatistic::default())
            .await
            .unwrap();
        let target_table_size = storage.storage_opts().sstable_size_mb * (1 << 20);

        assert!(
            table.value().meta.estimated_size > target_table_size,
            "table.meta.estimated_size {} <= target_table_size {}",
            table.value().meta.estimated_size,
            target_table_size
        );

        // 5. storage get back the correct kv after compaction
        storage.wait_version(version).await;
        let get_val = storage
            .get(
                key.clone(),
                SST_COUNT + 1,
                ReadOptions {
                    cache_policy: CachePolicy::Fill(CachePriority::High),
                    ..Default::default()
                },
            )
            .await
            .unwrap()
            .unwrap()
            .to_vec();
        assert_eq!(get_val, val);
    }

    pub(crate) async fn flush_and_commit(
        hummock_meta_client: &Arc<dyn HummockMetaClient>,
        storage: &HummockStorage,
        epoch: u64,
    ) {
        let ssts = storage
            .seal_and_sync_epoch(epoch)
            .await
            .unwrap()
            .uncommitted_ssts;
        hummock_meta_client.commit_epoch(epoch, ssts).await.unwrap();
    }

    async fn prepare_data(
        hummock_meta_client: Arc<dyn HummockMetaClient>,
        storage: &HummockStorage,
        existing_table_id: u32,
        keys_per_epoch: usize,
    ) {
        let kv_count: u16 = 128;
        let mut epoch: u64 = 1;

        let mut local = storage
            .new_local(NewLocalOptions::for_test(existing_table_id.into()))
            .await;

        // 1. add sstables
        let val = Bytes::from(b"0"[..].repeat(1 << 10)); // 1024 Byte value
        for idx in 0..kv_count {
            epoch += 1;

            if idx == 0 {
                local.init_for_test(epoch).await.unwrap();
            }

            for _ in 0..keys_per_epoch {
                let mut key = idx.to_be_bytes().to_vec();
                let ramdom_key = rand::thread_rng().gen::<[u8; 32]>();
                key.extend_from_slice(&ramdom_key);
                local.insert(Bytes::from(key), val.clone(), None).unwrap();
            }
            local.flush(Vec::new()).await.unwrap();
            local.seal_current_epoch(epoch + 1);

            flush_and_commit(&hummock_meta_client, storage, epoch).await;
        }
    }

    pub(crate) fn prepare_compactor_and_filter(
        storage: &HummockStorage,
        existing_table_id: u32,
    ) -> CompactorContext {
        let rpc_filter_key_extractor_manager = match storage.filter_key_extractor_manager().clone()
        {
            FilterKeyExtractorManager::RpcFilterKeyExtractorManager(
                rpc_filter_key_extractor_manager,
            ) => rpc_filter_key_extractor_manager,
            FilterKeyExtractorManager::StaticFilterKeyExtractorManager(_) => unreachable!(),
        };
        rpc_filter_key_extractor_manager.update(
            existing_table_id,
            Arc::new(FilterKeyExtractorImpl::FullKey(FullKeyFilterKeyExtractor)),
        );

        get_compactor_context_with_filter_key_extractor_manager(
            storage,
            rpc_filter_key_extractor_manager,
        )
    }

    #[tokio::test]
    async fn test_compaction_drop_all_key() {
        let (env, hummock_manager_ref, _cluster_manager_ref, worker_node) =
            setup_compute_env(8080).await;
        let hummock_meta_client: Arc<dyn HummockMetaClient> = Arc::new(MockHummockMetaClient::new(
            hummock_manager_ref.clone(),
            worker_node.id,
        ));

        let existing_table_id: u32 = 1;
        let storage_existing_table_id = get_hummock_storage(
            hummock_meta_client.clone(),
            get_notification_client_for_test(env, hummock_manager_ref.clone(), worker_node),
            &hummock_manager_ref,
            TableId::from(existing_table_id),
        )
        .await;

        prepare_data(
            hummock_meta_client.clone(),
            &storage_existing_table_id,
            existing_table_id,
            1,
        )
        .await;

        // Mimic dropping table
        unregister_table_ids_from_compaction_group(&hummock_manager_ref, &[existing_table_id])
            .await;

        let manual_compcation_option = ManualCompactionOption {
            level: 0,
            ..Default::default()
        };
        // 2. get compact task and there should be none
        let compact_task = hummock_manager_ref
            .manual_get_compact_task(
                StaticCompactionGroupId::StateDefault.into(),
                manual_compcation_option,
            )
            .await
            .unwrap();
        assert!(compact_task.is_none());

        // 3. get the latest version and check
        let version = hummock_manager_ref.get_current_version().await;
        let output_level_info = version
            .get_compaction_group_levels(StaticCompactionGroupId::StateDefault.into())
            .levels
            .last()
            .unwrap();
        assert_eq!(0, output_level_info.total_file_size);

        // 5. get compact task
        let compact_task = hummock_manager_ref
            .get_compact_task(
                StaticCompactionGroupId::StateDefault.into(),
                &mut default_level_selector(),
            )
            .await
            .unwrap();

        assert!(compact_task.is_none());
    }

    #[tokio::test]
    async fn test_compaction_drop_key_by_existing_table_id() {
        let (env, hummock_manager_ref, _cluster_manager_ref, worker_node) =
            setup_compute_env(8080).await;
        let hummock_meta_client: Arc<dyn HummockMetaClient> = Arc::new(MockHummockMetaClient::new(
            hummock_manager_ref.clone(),
            worker_node.id,
        ));

        let global_storage = get_global_hummock_storage(
            hummock_meta_client.clone(),
            get_notification_client_for_test(env, hummock_manager_ref.clone(), worker_node.clone()),
        )
        .await;

        // register the local_storage to global_storage
        let mut storage_1 = global_storage
            .new_local(NewLocalOptions::for_test(TableId::from(1)))
            .await;
        let mut storage_2 = global_storage
            .new_local(NewLocalOptions::for_test(TableId::from(2)))
            .await;

        let rpc_filter_key_extractor_manager =
            match global_storage.filter_key_extractor_manager().clone() {
                FilterKeyExtractorManager::RpcFilterKeyExtractorManager(
                    rpc_filter_key_extractor_manager,
                ) => rpc_filter_key_extractor_manager,
                FilterKeyExtractorManager::StaticFilterKeyExtractorManager(_) => unreachable!(),
            };

        rpc_filter_key_extractor_manager.update(
            1,
            Arc::new(FilterKeyExtractorImpl::FullKey(FullKeyFilterKeyExtractor)),
        );

        rpc_filter_key_extractor_manager.update(
            2,
            Arc::new(FilterKeyExtractorImpl::FullKey(FullKeyFilterKeyExtractor)),
        );

        let compact_ctx = get_compactor_context_with_filter_key_extractor_manager_impl(
            global_storage.storage_opts().clone(),
            global_storage.sstable_store(),
            rpc_filter_key_extractor_manager,
        );
        let sstable_object_id_manager = Arc::new(SstableObjectIdManager::new(
            hummock_meta_client.clone(),
            global_storage
                .storage_opts()
                .clone()
                .sstable_id_remote_fetch_number,
        ));
        // 1. add sstables
        let val = Bytes::from(b"0"[..].repeat(1 << 10)); // 1024 Byte value

        let drop_table_id = 1;
        let existing_table_ids = 2;
        let kv_count: usize = 128;
        let mut epoch: u64 = 1;
        register_table_ids_to_compaction_group(
            &hummock_manager_ref,
            &[drop_table_id, existing_table_ids],
            StaticCompactionGroupId::StateDefault.into(),
        )
        .await;
        for index in 0..kv_count {
            epoch += 1;
            let next_epoch = epoch + 1;
            if index == 0 {
                storage_1.init_for_test(epoch).await.unwrap();
                storage_2.init_for_test(epoch).await.unwrap();
            }

            let (storage, other) = if index % 2 == 0 {
                (&mut storage_1, &mut storage_2)
            } else {
                (&mut storage_2, &mut storage_1)
            };

            let mut prefix = BytesMut::default();
            let random_key = rand::thread_rng().gen::<[u8; 32]>();
            prefix.put_u16(1);
            prefix.put_slice(random_key.as_slice());

            storage.insert(prefix.freeze(), val.clone(), None).unwrap();
            storage.flush(Vec::new()).await.unwrap();
            storage.seal_current_epoch(next_epoch);
            other.seal_current_epoch(next_epoch);

            let ssts = global_storage
                .seal_and_sync_epoch(epoch)
                .await
                .unwrap()
                .uncommitted_ssts;
            hummock_meta_client.commit_epoch(epoch, ssts).await.unwrap();
        }

        // Mimic dropping table
        unregister_table_ids_from_compaction_group(&hummock_manager_ref, &[drop_table_id]).await;

        let manual_compcation_option = ManualCompactionOption {
            level: 0,
            ..Default::default()
        };
        // 2. get compact task
        let mut compact_task = hummock_manager_ref
            .manual_get_compact_task(
                StaticCompactionGroupId::StateDefault.into(),
                manual_compcation_option,
            )
            .await
            .unwrap()
            .unwrap();
        let compaction_filter_flag = CompactionFilterFlag::STATE_CLEAN | CompactionFilterFlag::TTL;
        compact_task.compaction_filter_mask = compaction_filter_flag.bits();

        // assert compact_task
        assert_eq!(
            compact_task
                .input_ssts
                .iter()
                .filter(|level| level.level_idx != compact_task.target_level)
                .map(|level| level.table_infos.len())
                .sum::<usize>(),
            kv_count
        );

        // 4. compact
        let (_tx, rx) = tokio::sync::oneshot::channel();
        let (mut result_task, task_stats) = compact(
            compact_ctx,
            compact_task.clone(),
            rx,
            Box::new(sstable_object_id_manager.clone()),
        )
        .await;

        hummock_manager_ref
            .report_compact_task(&mut result_task, Some(to_prost_table_stats_map(task_stats)))
            .await
            .unwrap();

        // 5. get the latest version and check
        let version: HummockVersion = hummock_manager_ref.get_current_version().await;
        let mut tables_from_version = vec![];
        version.level_iter(StaticCompactionGroupId::StateDefault.into(), |level| {
            tables_from_version.extend(level.table_infos.iter().cloned());
            true
        });

        let mut key_count = 0;
        for table in tables_from_version {
            key_count += global_storage
                .sstable_store()
                .sstable(&table, &mut StoreLocalStatistic::default())
                .await
                .unwrap()
                .value()
                .meta
                .key_count;
        }
        assert_eq!((kv_count / 2) as u32, key_count);

        // 6. get compact task and there should be none
        let compact_task = hummock_manager_ref
            .get_compact_task(
                StaticCompactionGroupId::StateDefault.into(),
                &mut default_level_selector(),
            )
            .await
            .unwrap();
        assert!(compact_task.is_none());

        epoch += 1;
        // to update version for hummock_storage
        global_storage.wait_version(version).await;

        // 7. scan kv to check key table_id
        let scan_result = global_storage
            .scan(
                (Bound::Unbounded, Bound::Unbounded),
                epoch,
                None,
                ReadOptions {
                    table_id: TableId::from(existing_table_ids),
                    prefetch_options: PrefetchOptions::new_for_exhaust_iter(),
                    cache_policy: CachePolicy::Fill(CachePriority::High),
                    ..Default::default()
                },
            )
            .await
            .unwrap();
        let mut scan_count = 0;
        for (k, _) in scan_result {
            let table_id = k.user_key.table_id.table_id();
            assert_eq!(table_id, existing_table_ids);
            scan_count += 1;
        }
        assert_eq!(key_count, scan_count);
    }

    #[tokio::test]
    async fn test_compaction_drop_key_by_retention_seconds() {
        let (env, hummock_manager_ref, _cluster_manager_ref, worker_node) =
            setup_compute_env(8080).await;
        let hummock_meta_client: Arc<dyn HummockMetaClient> = Arc::new(MockHummockMetaClient::new(
            hummock_manager_ref.clone(),
            worker_node.id,
        ));

        let existing_table_id = 2;
        let storage = get_hummock_storage(
            hummock_meta_client.clone(),
            get_notification_client_for_test(env, hummock_manager_ref.clone(), worker_node.clone()),
            &hummock_manager_ref,
            TableId::from(existing_table_id),
        )
        .await;

        let rpc_filter_key_extractor_manager = match storage.filter_key_extractor_manager().clone()
        {
            FilterKeyExtractorManager::RpcFilterKeyExtractorManager(
                rpc_filter_key_extractor_manager,
            ) => rpc_filter_key_extractor_manager,
            FilterKeyExtractorManager::StaticFilterKeyExtractorManager(_) => unreachable!(),
        };

        let compact_ctx = get_compactor_context_with_filter_key_extractor_manager(
            &storage,
            rpc_filter_key_extractor_manager.clone(),
        );
        let sstable_object_id_manager = Arc::new(SstableObjectIdManager::new(
            hummock_meta_client.clone(),
            storage
                .storage_opts()
                .clone()
                .sstable_id_remote_fetch_number,
        ));
        rpc_filter_key_extractor_manager.update(
            2,
            Arc::new(FilterKeyExtractorImpl::FullKey(FullKeyFilterKeyExtractor)),
        );

        // 1. add sstables
        let val = Bytes::from(b"0"[..].to_vec()); // 1 Byte value

        let kv_count = 11;
        // let base_epoch = Epoch(0);
        let base_epoch = Epoch::now();
        let mut epoch: u64 = base_epoch.0;
        let millisec_interval_epoch: u64 = (1 << 16) * 100;
        let mut epoch_set = BTreeSet::new();

        let mut local = storage
            .new_local(NewLocalOptions::for_test(existing_table_id.into()))
            .await;
        for i in 0..kv_count {
            epoch += millisec_interval_epoch;
            let next_epoch = epoch + millisec_interval_epoch;
            if i == 0 {
                local.init_for_test(epoch).await.unwrap();
            }
            epoch_set.insert(epoch);
            let mut prefix = BytesMut::default();
            let random_key = rand::thread_rng().gen::<[u8; 32]>();
            prefix.put_u16(1);
            prefix.put_slice(random_key.as_slice());

            local.insert(prefix.freeze(), val.clone(), None).unwrap();
            local.flush(Vec::new()).await.unwrap();
            local.seal_current_epoch(next_epoch);

            let ssts = storage
                .seal_and_sync_epoch(epoch)
                .await
                .unwrap()
                .uncommitted_ssts;
            hummock_meta_client.commit_epoch(epoch, ssts).await.unwrap();
        }

        let manual_compcation_option = ManualCompactionOption {
            level: 0,
            ..Default::default()
        };
        // 2. get compact task
        let mut compact_task = hummock_manager_ref
            .manual_get_compact_task(
                StaticCompactionGroupId::StateDefault.into(),
                manual_compcation_option,
            )
            .await
            .unwrap()
            .unwrap();

        let compaction_filter_flag = CompactionFilterFlag::STATE_CLEAN | CompactionFilterFlag::TTL;
        compact_task.compaction_filter_mask = compaction_filter_flag.bits();
        let retention_seconds_expire_second = 1;
        compact_task.table_options = HashMap::from_iter([(
            existing_table_id,
            TableOption {
                retention_seconds: retention_seconds_expire_second,
            },
        )]);
        compact_task.current_epoch_time = epoch;

        // assert compact_task
        assert_eq!(
            compact_task
                .input_ssts
                .iter()
                .map(|level| level.table_infos.len())
                .sum::<usize>(),
            kv_count,
        );

        // 3. compact
        let (_tx, rx) = tokio::sync::oneshot::channel();
        let (mut result_task, task_stats) = compact(
            compact_ctx,
            compact_task.clone(),
            rx,
            Box::new(sstable_object_id_manager.clone()),
        )
        .await;

        hummock_manager_ref
            .report_compact_task(&mut result_task, Some(to_prost_table_stats_map(task_stats)))
            .await
            .unwrap();

        // 4. get the latest version and check
        let version: HummockVersion = hummock_manager_ref.get_current_version().await;
        let mut tables_from_version = vec![];
        version.level_iter(StaticCompactionGroupId::StateDefault.into(), |level| {
            tables_from_version.extend(level.table_infos.iter().cloned());
            true
        });

        let mut key_count = 0;
        for table in tables_from_version {
            key_count += storage
                .sstable_store()
                .sstable(&table, &mut StoreLocalStatistic::default())
                .await
                .unwrap()
                .value()
                .meta
                .key_count;
        }
        let expect_count = kv_count as u32 - retention_seconds_expire_second + 1;
        assert_eq!(expect_count, key_count); // retention_seconds will clean the key (which epoch < epoch - retention_seconds)

        // 5. get compact task and there should be none
        let compact_task = hummock_manager_ref
            .get_compact_task(
                StaticCompactionGroupId::StateDefault.into(),
                &mut default_level_selector(),
            )
            .await
            .unwrap();
        assert!(compact_task.is_none());

        epoch += 1;
        // to update version for hummock_storage
        storage.wait_version(version).await;

        // 6. scan kv to check key table_id
        let scan_result = storage
            .scan(
                (Bound::Unbounded, Bound::Unbounded),
                epoch,
                None,
                ReadOptions {
                    table_id: TableId::from(existing_table_id),
                    prefetch_options: PrefetchOptions::new_for_exhaust_iter(),
                    cache_policy: CachePolicy::Fill(CachePriority::High),
                    ..Default::default()
                },
            )
            .await
            .unwrap();
        let mut scan_count = 0;
        for (k, _) in scan_result {
            let table_id = k.user_key.table_id.table_id();
            assert_eq!(table_id, existing_table_id);
            scan_count += 1;
        }
        assert_eq!(key_count, scan_count);
    }

    #[tokio::test]
    async fn test_compaction_with_filter_key_extractor() {
        let (env, hummock_manager_ref, _cluster_manager_ref, worker_node) =
            setup_compute_env(8080).await;
        let hummock_meta_client: Arc<dyn HummockMetaClient> = Arc::new(MockHummockMetaClient::new(
            hummock_manager_ref.clone(),
            worker_node.id,
        ));

        let existing_table_id = 2;
        let mut key = BytesMut::default();
        key.put_u16(1);
        key.put_slice(b"key_prefix");
        let key_prefix = key.freeze();
        let storage = get_hummock_storage(
            hummock_meta_client.clone(),
            get_notification_client_for_test(env, hummock_manager_ref.clone(), worker_node.clone()),
            &hummock_manager_ref,
            TableId::from(existing_table_id),
        )
        .await;

        let rpc_filter_key_extractor_manager = match storage.filter_key_extractor_manager().clone()
        {
            FilterKeyExtractorManager::RpcFilterKeyExtractorManager(
                rpc_filter_key_extractor_manager,
            ) => rpc_filter_key_extractor_manager,
            FilterKeyExtractorManager::StaticFilterKeyExtractorManager(_) => unreachable!(),
        };

        rpc_filter_key_extractor_manager.update(
            existing_table_id,
            Arc::new(FilterKeyExtractorImpl::FixedLength(
                FixedLengthFilterKeyExtractor::new(TABLE_PREFIX_LEN + key_prefix.len()),
            )),
        );
        let compact_ctx = get_compactor_context_with_filter_key_extractor_manager(
            &storage,
            rpc_filter_key_extractor_manager,
        );
        let sstable_object_id_manager = Arc::new(SstableObjectIdManager::new(
            hummock_meta_client.clone(),
            storage
                .storage_opts()
                .clone()
                .sstable_id_remote_fetch_number,
        ));
        // 1. add sstables
        let val = Bytes::from(b"0"[..].to_vec()); // 1 Byte value
        let kv_count = 11;
        // let base_epoch = Epoch(0);
        let base_epoch = Epoch::now();
        let mut epoch: u64 = base_epoch.0;
        let millisec_interval_epoch: u64 = (1 << 16) * 100;
        let mut epoch_set = BTreeSet::new();

        let mut local = storage
            .new_local(NewLocalOptions::for_test(existing_table_id.into()))
            .await;
        for i in 0..kv_count {
            epoch += millisec_interval_epoch;
            if i == 0 {
                local.init_for_test(epoch).await.unwrap();
            }
            let next_epoch = epoch + millisec_interval_epoch;
            epoch_set.insert(epoch);

            let ramdom_key = [key_prefix.as_ref(), &rand::thread_rng().gen::<[u8; 32]>()].concat();
            local
                .insert(Bytes::from(ramdom_key), val.clone(), None)
                .unwrap();
            local.flush(Vec::new()).await.unwrap();
            local.seal_current_epoch(next_epoch);
            let ssts = storage
                .seal_and_sync_epoch(epoch)
                .await
                .unwrap()
                .uncommitted_ssts;
            hummock_meta_client.commit_epoch(epoch, ssts).await.unwrap();
        }

        let manual_compcation_option = ManualCompactionOption {
            level: 0,
            ..Default::default()
        };
        // 2. get compact task
        let mut compact_task = hummock_manager_ref
            .manual_get_compact_task(
                StaticCompactionGroupId::StateDefault.into(),
                manual_compcation_option,
            )
            .await
            .unwrap()
            .unwrap();

        assert_eq!(
            compact_task
                .input_ssts
                .iter()
                .map(|level| level.table_infos.len())
                .sum::<usize>(),
            kv_count,
        );

        let compaction_filter_flag = CompactionFilterFlag::STATE_CLEAN | CompactionFilterFlag::TTL;
        compact_task.compaction_filter_mask = compaction_filter_flag.bits();
        // compact_task.table_options =
        //     HashMap::from_iter([(existing_table_id, TableOption { ttl: 0 })]);
        compact_task.current_epoch_time = epoch;

        // 3. compact
        let (_tx, rx) = tokio::sync::oneshot::channel();
        let (mut result_task, task_stats) = compact(
            compact_ctx,
            compact_task.clone(),
            rx,
            Box::new(sstable_object_id_manager.clone()),
        )
        .await;

        hummock_manager_ref
            .report_compact_task(&mut result_task, Some(to_prost_table_stats_map(task_stats)))
            .await
            .unwrap();

        // 4. get the latest version and check
        let version: HummockVersion = hummock_manager_ref.get_current_version().await;
        let tables_from_version: Vec<_> = version
            .get_compaction_group_levels(StaticCompactionGroupId::StateDefault.into())
            .levels
            .iter()
            .flat_map(|level| level.table_infos.iter())
            .collect::<Vec<_>>();

        let mut key_count = 0;
        for table in tables_from_version {
            key_count += storage
                .sstable_store()
                .sstable(table, &mut StoreLocalStatistic::default())
                .await
                .unwrap()
                .value()
                .meta
                .key_count;
        }
        let expect_count = kv_count as u32;
        assert_eq!(expect_count, key_count); // ttl will clean the key (which epoch < epoch - ttl)

        // 5. get compact task and there should be none
        let compact_task = hummock_manager_ref
            .get_compact_task(
                StaticCompactionGroupId::StateDefault.into(),
                &mut default_level_selector(),
            )
            .await
            .unwrap();
        assert!(compact_task.is_none());

        epoch += 1;
        // to update version for hummock_storage
        storage.wait_version(version).await;

        // 6. scan kv to check key table_id
        let bloom_filter_key = [
            existing_table_id.to_be_bytes().to_vec(),
            key_prefix.to_vec(),
        ]
        .concat();
        let start_bound_key = key_prefix;
        let end_bound_key = Bytes::from(next_key(start_bound_key.as_ref()));
        let scan_result = storage
            .scan(
                (
                    Bound::Included(start_bound_key),
                    Bound::Excluded(end_bound_key),
                ),
                epoch,
                None,
                ReadOptions {
                    prefix_hint: Some(Bytes::from(bloom_filter_key)),
                    table_id: TableId::from(existing_table_id),
                    prefetch_options: PrefetchOptions::new_for_exhaust_iter(),
                    cache_policy: CachePolicy::Fill(CachePriority::High),
                    ..Default::default()
                },
            )
            .await
            .unwrap();

        let mut scan_count = 0;
        for (k, _) in scan_result {
            let table_id = k.user_key.table_id.table_id();
            assert_eq!(table_id, existing_table_id);
            scan_count += 1;
        }
        assert_eq!(key_count, scan_count);
    }

    #[tokio::test]
    async fn test_compaction_delete_range() {
        let (env, hummock_manager_ref, _cluster_manager_ref, worker_node) =
            setup_compute_env(8080).await;
        let hummock_meta_client: Arc<dyn HummockMetaClient> = Arc::new(MockHummockMetaClient::new(
            hummock_manager_ref.clone(),
            worker_node.id,
        ));
        let existing_table_id: u32 = 1;
        let storage = get_hummock_storage(
            hummock_meta_client.clone(),
            get_notification_client_for_test(env, hummock_manager_ref.clone(), worker_node.clone()),
            &hummock_manager_ref,
            TableId::from(existing_table_id),
        )
        .await;
        let compact_ctx = prepare_compactor_and_filter(&storage, existing_table_id);
        let sstable_object_id_manager = Arc::new(SstableObjectIdManager::new(
            hummock_meta_client.clone(),
            storage
                .storage_opts()
                .clone()
                .sstable_id_remote_fetch_number,
        ));
        prepare_data(hummock_meta_client.clone(), &storage, existing_table_id, 2).await;
        let mut local = storage
            .new_local(NewLocalOptions::for_test(existing_table_id.into()))
            .await;
        local.init_for_test(130).await.unwrap();
        let prefix_key_range = |k: u16| {
            let key = k.to_be_bytes();
            (
                Bound::Included(Bytes::copy_from_slice(key.as_slice())),
                Bound::Excluded(Bytes::copy_from_slice(next_key(key.as_slice()).as_slice())),
            )
        };
        local
            .flush(vec![prefix_key_range(1u16), prefix_key_range(2u16)])
            .await
            .unwrap();
        local.seal_current_epoch(u64::MAX);

        flush_and_commit(&hummock_meta_client, &storage, 130).await;

        let manual_compcation_option = ManualCompactionOption {
            level: 0,
            ..Default::default()
        };
        // 2. get compact task
        let mut compact_task = hummock_manager_ref
            .manual_get_compact_task(
                StaticCompactionGroupId::StateDefault.into(),
                manual_compcation_option,
            )
            .await
            .unwrap()
            .unwrap();

        let compaction_filter_flag = CompactionFilterFlag::STATE_CLEAN;
        compact_task.compaction_filter_mask = compaction_filter_flag.bits();
        // assert compact_task
        assert_eq!(
            compact_task
                .input_ssts
                .iter()
                .map(|level| level.table_infos.len())
                .sum::<usize>(),
            129
        );

        // 3. compact
        let (_tx, rx) = tokio::sync::oneshot::channel();
        let (mut result_task, task_stats) = compact(
            compact_ctx,
            compact_task.clone(),
            rx,
            Box::new(sstable_object_id_manager.clone()),
        )
        .await;

        hummock_manager_ref
            .report_compact_task(&mut result_task, Some(to_prost_table_stats_map(task_stats)))
            .await
            .unwrap();

        // 4. get the latest version and check
        let version = hummock_manager_ref.get_current_version().await;
        let output_level_info = version
            .get_compaction_group_levels(StaticCompactionGroupId::StateDefault.into())
            .levels
            .last()
            .unwrap();
        assert_eq!(1, output_level_info.table_infos.len());
        assert_eq!(252, output_level_info.table_infos[0].total_key_count);
    }

    #[tokio::test]
    async fn test_compaction_delete_range_vnode_partition() {
        let sstable_store = mock_sstable_store();
        let vnode_partition_count = 8;
        let mut builder = CapacitySplitTableBuilder::new(
            LocalTableBuilderFactory::new(1, sstable_store, SstableBuilderOptions::default()),
            None,
            true,
            vnode_partition_count,
        );
        let watermark: u64 = 100;
        let ts: u64 = 99;
        let watermark_suffix = watermark.to_be_bytes().to_vec();
        let ts_suffix = ts.to_be_bytes().to_vec();
        let table_id = TableId::new(1);
        let v = vec![0u8; 10];
        for vnode_id in 0..VirtualNode::COUNT {
            let key = VirtualNode::from_index(vnode_id).to_be_bytes().to_vec();
            let mut add_key = key.clone();
            add_key.extend_from_slice(&ts_suffix);
            builder
                .add_full_key(
                    FullKey::new(table_id, TableKey(add_key), 13).to_ref(),
                    HummockValue::Put(v.as_slice()),
                    true,
                )
                .await
                .unwrap();
            let mut end_key = key.clone();
            end_key.extend_from_slice(&watermark_suffix);
            builder
                .add_monotonic_delete(MonotonicDeleteEvent {
                    event_key: PointRange::from_user_key(
                        UserKey::new(table_id, TableKey(key)),
                        false,
                    ),
                    new_epoch: 10,
                })
                .await
                .unwrap();
            builder
                .add_monotonic_delete(MonotonicDeleteEvent {
                    event_key: PointRange::from_user_key(
                        UserKey::new(table_id, TableKey(end_key)),
                        false,
                    ),
                    new_epoch: HummockEpoch::MAX,
                })
                .await
                .unwrap();
        }
        let ret = builder.finish().await.unwrap();
        let table_infos = ret
            .into_iter()
            .map(|output| output.sst_info.sst_info)
            .collect_vec();
        let level = Level {
            level_idx: 0,
            level_type: LevelType::Nonoverlapping as i32,
            table_infos,
            total_file_size: 100,
            sub_level_id: 1,
            uncompressed_file_size: 100,
            vnode_partition_count,
        };
        let mut partitions = vec![SubLevelPartition::default(); vnode_partition_count as usize];
        assert!(partition_level(
            table_id.table_id,
            vnode_partition_count as usize,
            &level,
            &mut partitions
        ));
    }

    const PARTITION_COUNT: usize = 16;
    const PARTITION_SIZE: usize = VirtualNode::COUNT / PARTITION_COUNT;

    pub trait SstableInfoGenerator {
        fn generate(&mut self, kv_count: usize) -> Vec<TableKey<Vec<u8>>>;
    }

    pub struct CompactTest {
        throughput_multiplier: u64,
        test_count: u64,
        group: Levels,
        group_config: CompactionGroup,
        selector: Box<dyn LevelSelector>,
        sstable_store: SstableStoreRef,
        handlers: Vec<LevelHandler>,
        global_task_id: HummockCompactionTaskId,
        pending_tasks: BTreeMap<u64, (CompactTask, u64, u64)>,
        stats: LocalSelectorStatistic,
        global_sst_id: Arc<AtomicU64>,
        selector_time: Instant,
        rng: ThreadRng,
        max_task_size: u64,
    }

    impl CompactTest {
        pub fn new(throughput_multiplier: u64, test_count: u64) -> Self {
            let mut group = Levels {
                levels: vec![],
                l0: Some(OverlappingLevel::default()),
                group_id: 1,
                parent_group_id: 0,
                member_table_ids: vec![1],
                vnode_partition_count: PARTITION_COUNT as u32,
            };
            let mut handlers = vec![LevelHandler::new(0)];
            for idx in 1..7 {
                group.levels.push(Level {
                    level_idx: idx,
                    ..Default::default()
                });
                handlers.push(LevelHandler::new(idx));
            }
            Self {
                group_config: CompactionGroup::new(1, CompactionConfigBuilder::new().build()),
                selector: default_level_selector(),
                sstable_store: mock_sstable_store(),
                handlers,
                pending_tasks: BTreeMap::default(),
                global_task_id: 1,
                group,
                global_sst_id: Arc::new(AtomicU64::new(1)),
                stats: LocalSelectorStatistic::default(),
                rng: rand::thread_rng(),
                throughput_multiplier,
                selector_time: Instant::now(),
                max_task_size: 0,
                test_count,
            }
        }

        async fn test_selector_compact_impl<S: SstableInfoGenerator>(&mut self, mut generator: S) {
            const CHECKPOINT_TIMES: u64 = 10;
            const KV_COUNT: usize = 8;
            const MAX_COMPACT_TASK_COUNT: usize = 12;
            let mut rng = rand::thread_rng();
            let mut finished_task = vec![];
            for i in 1..self.test_count {
                if i % CHECKPOINT_TIMES == 0 {
                    let data = generator.generate(rng.next_u64() as usize % KV_COUNT + 1);
                    let mut b = get_test_builder(
                        self.global_sst_id.fetch_add(1, Ordering::Relaxed),
                        &self.sstable_store,
                    );
                    let v = i.to_be_bytes().to_vec();
                    for k in data {
                        b.add(
                            FullKey::new(TableId::new(1), k, i).to_ref(),
                            HummockValue::Put(v.as_slice()),
                            true,
                        )
                        .await
                        .unwrap();
                    }

                    let mut output = b.finish().await.unwrap();
                    output.writer_output.await.unwrap().unwrap();
                    output.sst_info.sst_info.uncompressed_file_size *= self.throughput_multiplier;
                    output.sst_info.sst_info.file_size *= self.throughput_multiplier;
                    let sst_info = output.sst_info.sst_info;
                    self.group.l0.as_mut().unwrap().sub_levels.push(Level {
                        level_idx: 0,
                        level_type: LevelType::Overlapping as i32,
                        total_file_size: sst_info.file_size,
                        uncompressed_file_size: sst_info.uncompressed_file_size,
                        table_infos: vec![sst_info],
                        sub_level_id: i,
                        vnode_partition_count: 0,
                    });
                    if self.pending_tasks.len() < MAX_COMPACT_TASK_COUNT {
                        self.pick_one_task(i, i);
                    }
                }
                for (task_id, (_, start_time, cost_time)) in &self.pending_tasks {
                    if start_time + cost_time <= i {
                        finished_task.push(*task_id);
                    }
                }

                if !finished_task.is_empty() {
                    for task_id in finished_task.drain(..) {
                        let (mut task, _, _) = self.pending_tasks.remove(&task_id).unwrap();
                        self.finish_compaction_task(&mut task).await;
                        for sst in task
                            .input_ssts
                            .iter()
                            .flat_map(|level| level.table_infos.iter())
                        {
                            self.sstable_store.delete(sst.object_id).await.unwrap();
                        }
                        self.apply_compaction_task(task);
                    }
                    let checkpoint = i / CHECKPOINT_TIMES * CHECKPOINT_TIMES;
                    while self.pending_tasks.len() < MAX_COMPACT_TASK_COUNT {
                        if !self.pick_one_task(i, checkpoint) {
                            break;
                        }
                    }
                }
            }

            println!("=============flush end=========");

            while self.pick_one_task(self.test_count, self.test_count) {
                for task_id in self.pending_tasks.keys() {
                    finished_task.push(*task_id);
                }
                for task_id in finished_task.drain(..) {
                    let (mut task, _, _) = self.pending_tasks.remove(&task_id).unwrap();
                    self.finish_compaction_task(&mut task).await;
                    for sst in task
                        .input_ssts
                        .iter()
                        .flat_map(|level| level.table_infos.iter())
                    {
                        self.sstable_store.delete(sst.object_id).await.unwrap();
                    }
                    self.apply_compaction_task(task);
                }
            }

            println!(
                "partition compact task count: {}, max task size: {}",
                self.stats.vnode_partition_task_count, self.max_task_size,
            );

            // assert!(
            //     self.max_task_size <= self.group_config.compaction_config().max_compaction_bytes
            // );

            println!(
                "l0.total_file_size: {}",
                self.group.l0.as_ref().unwrap().total_file_size
            );
            for (idx, level) in self
                .group
                .l0
                .as_ref()
                .unwrap()
                .sub_levels
                .iter()
                .enumerate()
            {
                println!(
                    "group.l0.level[{}].sub_level_id {} file count: {}, partition count: {}, total file size: {}",
                    idx,
                    level.sub_level_id,
                    level.table_infos.len(),
                    level.vnode_partition_count,
                    level.total_file_size,
                );
            }
            let partitions = partition_sub_levels(&self.group);
            for (idx, part) in partitions.into_iter().enumerate() {
                let sub_levels = part
                    .sub_levels
                    .iter()
                    .filter(|sub_level| sub_level.right_idx > sub_level.left_idx)
                    .map(|sub_level| (sub_level.sub_level_id, sub_level.total_file_size))
                    .collect_vec();
                println!("part[{}] = {:?}", idx, sub_levels);
            }
            assert!(
                self.group
                    .l0
                    .as_ref()
                    .unwrap()
                    .sub_levels
                    .iter()
                    .filter(|level| level.level_type() == LevelType::Nonoverlapping)
                    .count()
                    <= self
                        .group_config
                        .compaction_config()
                        .level0_sub_level_compact_level_count as usize
            );

            for level in &self.group.levels {
                println!(
                    "group.level[{}] file count: {}, total file size: {}",
                    level.level_idx,
                    level.table_infos.len(),
                    level.total_file_size
                );
            }
        }

        fn pick_one_task(&mut self, start_time: u64, checkpoint: u64) -> bool {
            if let Some(task) = self.selector.pick_compaction(
                self.global_task_id,
                &self.group_config,
                &self.group,
                &mut self.handlers,
                &mut self.stats,
                HashMap::default(),
            ) {
                let mut task: CompactTask = task.into();
                task.existing_table_ids = vec![1];
                task.watermark = checkpoint;
                task.gc_delete_keys = task.target_level + 1 == self.handlers.len() as u32;
                if CompactStatus::is_trivial_move_task(&task) {
                    task.sorted_output_ssts = task.input_ssts[0].table_infos.clone();
                    task.set_task_status(TaskStatus::Success);
                    for level in &task.input_ssts {
                        self.handlers[level.level_idx as usize].remove_task(task.task_id);
                    }
                    self.apply_compaction_task(task);
                } else {
                    let file_count = task
                        .input_ssts
                        .iter()
                        .map(|level| level.table_infos.len())
                        .sum::<usize>() as u64;
                    let task_size = task
                        .input_ssts
                        .iter()
                        .flat_map(|level| level.table_infos.iter())
                        .map(|sst| sst.file_size)
                        .sum::<u64>();
                    let compact_speed = 128 * 1024 * 1024;
                    self.max_task_size = std::cmp::max(self.max_task_size, task_size);
                    if task_size > self.group_config.compaction_config().max_compaction_bytes {
                        let level_type = if task.target_level == 0 {
                            self.group
                                .l0
                                .as_ref()
                                .unwrap()
                                .sub_levels
                                .iter()
                                .find(|level| level.sub_level_id == task.target_sub_level_id)
                                .unwrap()
                                .level_type()
                        } else {
                            LevelType::Nonoverlapping
                        };
                        println!(
                            "target level: {}, target sub level: {}, {:?}",
                            task.target_level, task.target_sub_level_id, level_type,
                        );
                        for ssts in &task.input_ssts {
                            println!(
                                "ssts: {:?}",
                                ssts.table_infos
                                    .iter()
                                    .map(|sst| (sst.sst_id, sst.file_size / 1024 / 1024))
                                    .collect_vec()
                            );
                        }
                    }
                    self.pending_tasks.insert(
                        self.global_task_id,
                        (
                            task,
                            start_time,
                            self.rng.next_u64() % 3
                                + task_size / compact_speed
                                + std::cmp::max(file_count / 4, 1),
                        ),
                    );
                }
                self.global_task_id += 1;
                return true;
            }
            false
        }

        async fn finish_compaction_task(&mut self, task: &mut CompactTask) {
            let task_progress = Arc::new(TaskProgress::default());
            task.existing_table_ids = vec![1];
            let mut table_iters = vec![];
            for level in &task.input_ssts {
                // Do not need to filter the table because manager has done it.
                if level.level_type == LevelType::Nonoverlapping as i32 {
                    table_iters.push(ConcatSstableIterator::new(
                        vec![1],
                        level.table_infos.clone(),
                        KeyRange::inf(),
                        self.sstable_store.clone(),
                        task_progress.clone(),
                        0,
                    ));
                } else {
                    for table_info in &level.table_infos {
                        table_iters.push(ConcatSstableIterator::new(
                            vec![1],
                            vec![table_info.clone()],
                            KeyRange::inf(),
                            self.sstable_store.clone(),
                            task_progress.clone(),
                            0,
                        ));
                    }
                }
            }
            let opts = SstableBuilderOptions {
                capacity: (task.target_file_size / self.throughput_multiplier) as usize,
                block_capacity: 1024,
                max_sst_size: 256 * 1024 * 1024 / self.throughput_multiplier,
                ..Default::default()
            };
            let builder_factory = LocalTableBuilderFactory::with_sst_id(
                self.global_sst_id.clone(),
                self.sstable_store.clone(),
                opts,
            );
            let is_target_l0_or_lbase =
                task.target_level == 0 || task.target_level == task.base_level;

            let mut sst_builder = CapacitySplitTableBuilder::new(
                builder_factory,
                None,
                task.split_by_state_table,
                task.split_weight_by_vnode,
            );
            let iter = UnorderedMergeIteratorInner::for_compactor(table_iters);
            Compactor::compact_and_build_sst(
                &mut sst_builder,
                Arc::new(CompactionDeleteRanges::default()),
                &TaskConfig {
                    key_range: KeyRange::inf(),
                    gc_delete_keys: false,
                    watermark: task.watermark,
                    is_target_l0_or_lbase,
                    use_block_based_filter: true,
                    ..Default::default()
                },
                Arc::new(CompactorMetrics::unused()),
                iter,
                DummyCompactionFilter,
                None,
            )
            .await
            .unwrap();
            let ret = sst_builder.finish().await.unwrap();
            let mut ssts = Vec::with_capacity(ret.len());
            for output in ret {
                output.writer_output.await.unwrap().unwrap();
                let mut sst_info = output.sst_info.sst_info;
                sst_info.file_size *= self.throughput_multiplier;
                sst_info.uncompressed_file_size *= self.throughput_multiplier;
                ssts.push(sst_info);
            }
            for level in &task.input_ssts {
                self.handlers[level.level_idx as usize].remove_task(task.task_id);
            }
            task.sorted_output_ssts = ssts;
            task.set_task_status(TaskStatus::Success);
        }

        fn apply_compaction_task(&mut self, compact_task: CompactTask) {
            let mut delete_sst_levels = compact_task
                .input_ssts
                .iter()
                .map(|level| level.level_idx)
                .collect_vec();
            if delete_sst_levels.len() > 1 {
                delete_sst_levels.sort();
                delete_sst_levels.dedup();
            }
            let delete_sst_ids_set: HashSet<u64> = compact_task
                .input_ssts
                .iter()
                .flat_map(|level| level.table_infos.iter())
                .map(|sst| sst.sst_id)
                .collect();
            self.group.apply_compact_ssts(GroupDeltasSummary {
                delete_sst_levels,
                delete_sst_ids_set,
                insert_sst_level_id: compact_task.target_level,
                insert_sub_level_id: compact_task.target_sub_level_id,
                insert_table_infos: compact_task.sorted_output_ssts,
                group_construct: None,
                group_destroy: None,
                group_meta_changes: vec![],
                group_table_change: None,
                new_partition_vnode_count: compact_task.split_weight_by_vnode,
            });
        }
    }

    pub fn test_table_key_of(idx: u64, vnode: usize) -> TableKey<Vec<u8>> {
        let mut key = VirtualNode::from_index(vnode).to_be_bytes().to_vec();
        key.extend_from_slice(idx.to_be_bytes().as_slice());
        TableKey(key)
    }

    pub fn get_test_builder(
        sst_id: u64,
        sstable_store: &SstableStoreRef,
    ) -> SstableBuilder<BatchUploadWriter, BlockedXor16FilterBuilder> {
        let writer_opts = SstableWriterOptions {
            capacity_hint: None,
            tracker: None,
            policy: CachePolicy::Disable,
        };
        let opts = SstableBuilderOptions {
            capacity: 1024,
            block_capacity: 256,
            ..Default::default()
        };
        let writer = sstable_store.clone().create_sst_writer(sst_id, writer_opts);
        SstableBuilder::new(
            sst_id,
            writer,
            BlockedXor16FilterBuilder::new(512),
            opts,
            Arc::new(FilterKeyExtractorImpl::FullKey(FullKeyFilterKeyExtractor)),
            None,
        )
    }

    pub struct RandomGenerator {
        max_pk: u64,
        rng: StdRng,
    }

    #[async_trait::async_trait]
    impl SstableInfoGenerator for RandomGenerator {
        fn generate(&mut self, kv_count: usize) -> Vec<TableKey<Vec<u8>>> {
            let mut data = Vec::with_capacity(VirtualNode::COUNT / 16 * kv_count);
            for vnode_idx in 0..PARTITION_COUNT {
                let vnode = vnode_idx * PARTITION_SIZE;
                for _ in 0..kv_count {
                    let k = self.rng.next_u64() % self.max_pk + 1;
                    data.push(test_table_key_of(k, vnode));
                }
            }
            data.sort();
            data.dedup();
            data
        }
    }

    #[tokio::test]
    async fn test_random_compact() {
        let mut test = CompactTest::new(64 * 1024, 2000);
        test.test_selector_compact_impl(RandomGenerator {
            max_pk: 1000000,
            rng: StdRng::seed_from_u64(0),
        })
        .await;
        println!("cost {:?}", test.selector_time.elapsed());
    }

    #[tokio::test]
    async fn test_random_compact_small_throughput() {
        let mut test = CompactTest::new(1024, 1500);
        test.test_selector_compact_impl(RandomGenerator {
            max_pk: 1000000,
            rng: StdRng::seed_from_u64(0),
        })
        .await;
    }

    pub struct SequenceGenerator {
        last_pk: u64,
        rand_range: u64,
        rng: StdRng,
    }

    impl SequenceGenerator {
        pub fn new(rand_range: u64) -> Self {
            Self {
                last_pk: 1,
                rand_range,
                rng: StdRng::seed_from_u64(0),
            }
        }
    }

    impl SstableInfoGenerator for SequenceGenerator {
        fn generate(&mut self, kv_count: usize) -> Vec<TableKey<Vec<u8>>> {
            let mut data = Vec::with_capacity(VirtualNode::COUNT / 16 * kv_count);
            for vnode_idx in 0..PARTITION_COUNT {
                let vnode = vnode_idx * 64;
                let mut last_pk = self.last_pk;
                for _ in 0..kv_count {
                    let k = if self.rng.next_u32() % 10 == 1
                        && self.last_pk > self.rand_range
                        && self.rand_range > 0
                    {
                        self.last_pk - self.rand_range + self.rng.next_u64() % self.rand_range
                    } else {
                        last_pk
                    };
                    data.push(test_table_key_of(k, vnode));
                    last_pk += 1;
                }
            }
            self.last_pk += kv_count as u64;
            data.sort();
            data.dedup();
            data
        }
    }

    #[tokio::test]
    async fn test_sequence_compact() {
        let mut test = CompactTest::new(8 * 1024, 2000);
        test.test_selector_compact_impl(SequenceGenerator::new(0))
            .await;
    }

    pub struct HotGenerator {
        max_pk: u64,
        rng: StdRng,
    }

    impl HotGenerator {
        pub fn new(max_pk: u64) -> Self {
            Self {
                max_pk,
                rng: StdRng::seed_from_u64(0),
            }
        }
    }

    #[async_trait::async_trait]
    impl SstableInfoGenerator for HotGenerator {
        fn generate(&mut self, kv_count: usize) -> Vec<TableKey<Vec<u8>>> {
            let mut data = Vec::with_capacity(VirtualNode::COUNT / 16 * kv_count);
            let hot_vnode_idx = (self.rng.next_u32() % 4) as usize * 4;
            let cold_vnode_idx = (self.rng.next_u32() % 4) as usize * 3;
            for vnode_idx in 0..PARTITION_COUNT {
                let vnode = vnode_idx * PARTITION_SIZE;
                let vnode_kv_count = if vnode_idx == hot_vnode_idx {
                    (kv_count - 1) * PARTITION_COUNT
                } else if vnode_idx == cold_vnode_idx {
                    continue;
                } else {
                    1
                };
                for _ in 0..vnode_kv_count {
                    let k = self.rng.next_u64() % self.max_pk + 1;
                    data.push(test_table_key_of(k, vnode));
                }
            }
            data.sort();
            data.dedup();
            data
        }
    }

    #[tokio::test]
    async fn test_vnode_hot_compact() {
        let mut test = CompactTest::new(64 * 1024, 4000);
        test.test_selector_compact_impl(HotGenerator::new(100000))
            .await;
    }
}<|MERGE_RESOLUTION|>--- conflicted
+++ resolved
@@ -51,12 +51,8 @@
         register_table_ids_to_compaction_group, setup_compute_env, setup_compute_env_with_config,
         unregister_table_ids_from_compaction_group,
     };
-<<<<<<< HEAD
     use risingwave_meta::hummock::{HummockManagerRef, LevelHandler, MockHummockMetaClient};
     use risingwave_meta::storage::MetaStore;
-=======
-    use risingwave_meta::hummock::{HummockManagerRef, MockHummockMetaClient};
->>>>>>> e8f62d6d
     use risingwave_pb::common::{HostAddress, WorkerType};
     use risingwave_pb::hummock::compact_task::TaskStatus;
     use risingwave_pb::hummock::hummock_version::Levels;
@@ -69,15 +65,12 @@
         FilterKeyExtractorImpl, FilterKeyExtractorManager, FilterKeyExtractorManagerRef,
         FixedLengthFilterKeyExtractor, FullKeyFilterKeyExtractor,
     };
-<<<<<<< HEAD
     use risingwave_storage::hummock::compactor::{
         CompactionExecutor, Compactor, CompactorContext, ConcatSstableIterator,
         DummyCompactionFilter, TaskConfig, TaskProgress,
     };
-=======
+
     use risingwave_storage::hummock::compactor::compactor_runner::compact;
-    use risingwave_storage::hummock::compactor::{CompactionExecutor, CompactorContext};
->>>>>>> e8f62d6d
     use risingwave_storage::hummock::iterator::test_utils::mock_sstable_store;
     use risingwave_storage::hummock::iterator::UnorderedMergeIteratorInner;
     use risingwave_storage::hummock::multi_builder::{
