--- conflicted
+++ resolved
@@ -122,15 +122,11 @@
                 )
                 .await
                 .unwrap();
-<<<<<<< HEAD
-            let ssts = storage.sync(epoch, true).await.unwrap().uncommitted_ssts;
-=======
             let ssts = storage
                 .seal_and_sync_epoch(epoch)
                 .await
                 .unwrap()
                 .uncommitted_ssts;
->>>>>>> 8b9a7455
             hummock_meta_client.commit_epoch(epoch, ssts).await.unwrap();
         }
     }
@@ -456,15 +452,11 @@
             local.put(ramdom_key, StorageValue::new_put(val.clone()));
             local.ingest().await.unwrap();
 
-<<<<<<< HEAD
-            let ssts = storage.sync(epoch, true).await.unwrap().uncommitted_ssts;
-=======
             let ssts = storage
                 .seal_and_sync_epoch(epoch)
                 .await
                 .unwrap()
                 .uncommitted_ssts;
->>>>>>> 8b9a7455
             hummock_meta_client.commit_epoch(epoch, ssts).await.unwrap();
         }
 
@@ -590,15 +582,11 @@
             local.put(ramdom_key, StorageValue::new_put(val.clone()));
             local.ingest().await.unwrap();
 
-<<<<<<< HEAD
-            let ssts = storage.sync(epoch, true).await.unwrap().uncommitted_ssts;
-=======
             let ssts = storage
                 .seal_and_sync_epoch(epoch)
                 .await
                 .unwrap()
                 .uncommitted_ssts;
->>>>>>> 8b9a7455
             hummock_meta_client.commit_epoch(epoch, ssts).await.unwrap();
         }
 
@@ -761,15 +749,12 @@
             let ramdom_key = rand::thread_rng().gen::<[u8; 32]>();
             local.put(ramdom_key, StorageValue::new_put(val.clone()));
             local.ingest().await.unwrap();
-<<<<<<< HEAD
-            let ssts = storage.sync(epoch, true).await.unwrap().uncommitted_ssts;
-=======
+
             let ssts = storage
                 .seal_and_sync_epoch(epoch)
                 .await
                 .unwrap()
                 .uncommitted_ssts;
->>>>>>> 8b9a7455
             hummock_meta_client.commit_epoch(epoch, ssts).await.unwrap();
         }
 
@@ -937,15 +922,11 @@
             let ramdom_key = [key_prefix, &rand::thread_rng().gen::<[u8; 32]>()].concat();
             local.put(ramdom_key, StorageValue::new_put(val.clone()));
             local.ingest().await.unwrap();
-<<<<<<< HEAD
-            let ssts = storage.sync(epoch, true).await.unwrap().uncommitted_ssts;
-=======
             let ssts = storage
                 .seal_and_sync_epoch(epoch)
                 .await
                 .unwrap()
                 .uncommitted_ssts;
->>>>>>> 8b9a7455
             hummock_meta_client.commit_epoch(epoch, ssts).await.unwrap();
         }
 
