// Copyright 2023 RisingWave Labs
//
// Licensed under the Apache License, Version 2.0 (the "License");
// you may not use this file except in compliance with the License.
// You may obtain a copy of the License at
//
//     http://www.apache.org/licenses/LICENSE-2.0
//
// Unless required by applicable law or agreed to in writing, software
// distributed under the License is distributed on an "AS IS" BASIS,
// WITHOUT WARRANTIES OR CONDITIONS OF ANY KIND, either express or implied.
// See the License for the specific language governing permissions and
// limitations under the License.

#[cfg(test)]
pub(crate) mod tests {

    use std::collections::{BTreeMap, BTreeSet, VecDeque};
    use std::ops::Bound;
    use std::sync::atomic::AtomicU32;
    use std::sync::Arc;

    use bytes::{BufMut, Bytes, BytesMut};
    use itertools::Itertools;
    use rand::{Rng, RngCore, SeedableRng};
    use risingwave_common::cache::CachePriority;
    use risingwave_common::catalog::TableId;
    use risingwave_common::constants::hummock::CompactionFilterFlag;
    use risingwave_common::util::epoch::Epoch;
    use risingwave_common_service::observer_manager::NotificationClient;
    use risingwave_hummock_sdk::can_concat;
    use risingwave_hummock_sdk::compaction_group::StaticCompactionGroupId;
    use risingwave_hummock_sdk::key::{next_key, FullKey, TableKey, TABLE_PREFIX_LEN};
    use risingwave_hummock_sdk::prost_key_range::KeyRangeExt;
    use risingwave_hummock_sdk::table_stats::to_prost_table_stats_map;
    use risingwave_hummock_sdk::version::HummockVersion;
    use risingwave_meta::hummock::compaction::compaction_config::CompactionConfigBuilder;
    use risingwave_meta::hummock::compaction::selector::{
        default_compaction_selector, ManualCompactionOption,
    };
    use risingwave_meta::hummock::test_utils::{
        register_table_ids_to_compaction_group, setup_compute_env, setup_compute_env_with_config,
        unregister_table_ids_from_compaction_group,
    };
    use risingwave_meta::hummock::{HummockManagerRef, MockHummockMetaClient};
    use risingwave_pb::common::{HostAddress, WorkerType};
    use risingwave_pb::hummock::{CompactTask, InputLevel, KeyRange, TableOption};
    use risingwave_pb::meta::add_worker_node_request::Property;
    use risingwave_rpc_client::HummockMetaClient;
    use risingwave_storage::filter_key_extractor::{
        FilterKeyExtractorImpl, FilterKeyExtractorManager, FixedLengthFilterKeyExtractor,
        FullKeyFilterKeyExtractor,
    };
    use risingwave_storage::hummock::compactor::compactor_runner::{compact, CompactorRunner};
    use risingwave_storage::hummock::compactor::fast_compactor_runner::CompactorRunner as FastCompactorRunner;
    use risingwave_storage::hummock::compactor::{
        CompactionExecutor, CompactorContext, DummyCompactionFilter, TaskProgress,
    };
    use risingwave_storage::hummock::iterator::test_utils::mock_sstable_store;
    use risingwave_storage::hummock::iterator::{ConcatIterator, UserIterator};
    use risingwave_storage::hummock::sstable_store::SstableStoreRef;
    use risingwave_storage::hummock::test_utils::gen_test_sstable_info;
    use risingwave_storage::hummock::value::HummockValue;
    use risingwave_storage::hummock::{
        CachePolicy, CompressionAlgorithm, HummockStorage as GlobalHummockStorage, HummockStorage,
        MemoryLimiter, SharedComapctorObjectIdManager, Sstable, SstableBuilderOptions,
        SstableIteratorReadOptions, SstableObjectIdManager,
    };
    use risingwave_storage::monitor::{CompactorMetrics, StoreLocalStatistic};
    use risingwave_storage::opts::StorageOpts;
    use risingwave_storage::storage_value::StorageValue;
    use risingwave_storage::store::*;

    use crate::get_notification_client_for_test;
    use crate::local_state_store_test_utils::LocalStateStoreTestExt;
    use crate::test_utils::{register_tables_with_id_for_test, TestIngestBatch};

    pub(crate) async fn get_hummock_storage(
        hummock_meta_client: Arc<dyn HummockMetaClient>,
        notification_client: impl NotificationClient,
        hummock_manager_ref: &HummockManagerRef,
        table_id: TableId,
    ) -> HummockStorage {
        let remote_dir = "hummock_001_test".to_string();
        let options = Arc::new(StorageOpts {
            sstable_size_mb: 1,
            block_size_kb: 1,
            bloom_false_positive: 0.1,
            data_directory: remote_dir.clone(),
            write_conflict_detection_enabled: true,
            ..Default::default()
        });
        let sstable_store = mock_sstable_store();

        let hummock = GlobalHummockStorage::for_test(
            options,
            sstable_store,
            hummock_meta_client.clone(),
            notification_client,
        )
        .await
        .unwrap();

        register_tables_with_id_for_test(
            hummock.filter_key_extractor_manager(),
            hummock_manager_ref,
            &[table_id.table_id()],
        )
        .await;

        hummock
    }

    async fn get_global_hummock_storage(
        hummock_meta_client: Arc<dyn HummockMetaClient>,
        notification_client: impl NotificationClient,
    ) -> GlobalHummockStorage {
        let remote_dir = "hummock_001_test".to_string();
        let options = Arc::new(StorageOpts {
            sstable_size_mb: 1,
            block_size_kb: 1,
            bloom_false_positive: 0.1,
            data_directory: remote_dir.clone(),
            write_conflict_detection_enabled: true,
            ..Default::default()
        });
        let sstable_store = mock_sstable_store();

        GlobalHummockStorage::for_test(
            options,
            sstable_store,
            hummock_meta_client.clone(),
            notification_client,
        )
        .await
        .unwrap()
    }

    async fn prepare_test_put_data(
        storage: &HummockStorage,
        hummock_meta_client: &Arc<dyn HummockMetaClient>,
        key: &Bytes,
        value_size: usize,
        epochs: Vec<u64>,
    ) {
        let mut local = storage.new_local(Default::default()).await;
        // 1. add sstables
        let val = b"0"[..].repeat(value_size);
        local.init_for_test(epochs[0]).await.unwrap();
        for (i, &epoch) in epochs.iter().enumerate() {
            let mut new_val = val.clone();
            new_val.extend_from_slice(&epoch.to_be_bytes());
            local
                .ingest_batch(
                    vec![(
                        TableKey(key.clone()),
                        StorageValue::new_put(Bytes::from(new_val)),
                    )],
                    vec![],
                    WriteOptions {
                        epoch,
                        table_id: Default::default(),
                    },
                )
                .await
                .unwrap();
            if i + 1 < epochs.len() {
<<<<<<< HEAD
                local.seal_current_epoch(epochs[i + 1], true);
            } else {
                local.seal_current_epoch(u64::MAX, true);
=======
                local.seal_current_epoch(epochs[i + 1], SealCurrentEpochOptions::for_test());
            } else {
                local.seal_current_epoch(u64::MAX, SealCurrentEpochOptions::for_test());
>>>>>>> 94c4c911
            }
            let ssts = storage
                .seal_and_sync_epoch(epoch)
                .await
                .unwrap()
                .uncommitted_ssts;

            hummock_meta_client.commit_epoch(epoch, ssts).await.unwrap();
        }
    }

    fn get_compactor_context(storage: &HummockStorage) -> CompactorContext {
        get_compactor_context_impl(storage.storage_opts().clone(), storage.sstable_store())
    }

    fn get_compactor_context_impl(
        storage_opts: Arc<StorageOpts>,
        sstable_store: SstableStoreRef,
    ) -> CompactorContext {
        CompactorContext {
            storage_opts,
            sstable_store,
            compactor_metrics: Arc::new(CompactorMetrics::unused()),
            is_share_buffer_compact: false,
            compaction_executor: Arc::new(CompactionExecutor::new(Some(1))),
            memory_limiter: MemoryLimiter::unlimit(),
            task_progress_manager: Default::default(),
            await_tree_reg: None,
            running_task_count: Arc::new(AtomicU32::new(0)),
        }
    }

    #[tokio::test]
    async fn test_compaction_watermark() {
        let config = CompactionConfigBuilder::new()
            .level0_tier_compact_file_number(1)
            .level0_max_compact_file_number(130)
            .level0_overlapping_sub_level_compact_level_count(1)
            .build();
        let (env, hummock_manager_ref, _cluster_manager_ref, worker_node) =
            setup_compute_env_with_config(8080, config).await;
        let hummock_meta_client: Arc<dyn HummockMetaClient> = Arc::new(MockHummockMetaClient::new(
            hummock_manager_ref.clone(),
            worker_node.id,
        ));

        // 1. add sstables
        let mut key = BytesMut::default();
        key.put_u16(0);
        key.put_slice(b"same_key");
        let storage = get_hummock_storage(
            hummock_meta_client.clone(),
            get_notification_client_for_test(env, hummock_manager_ref.clone(), worker_node.clone()),
            &hummock_manager_ref,
            Default::default(),
        )
        .await;
        let rpc_filter_key_extractor_manager = match storage.filter_key_extractor_manager().clone()
        {
            FilterKeyExtractorManager::RpcFilterKeyExtractorManager(
                rpc_filter_key_extractor_manager,
            ) => rpc_filter_key_extractor_manager,
            FilterKeyExtractorManager::StaticFilterKeyExtractorManager(_) => unreachable!(),
        };
        let filter_key_extractor_manager = FilterKeyExtractorManager::RpcFilterKeyExtractorManager(
            rpc_filter_key_extractor_manager,
        );
        let compact_ctx = get_compactor_context(&storage);
        let sstable_object_id_manager = Arc::new(SstableObjectIdManager::new(
            hummock_meta_client.clone(),
            storage
                .storage_opts()
                .clone()
                .sstable_id_remote_fetch_number,
        ));
        let worker_node2 = hummock_manager_ref
            .cluster_manager
            .add_worker_node(
                WorkerType::ComputeNode,
                HostAddress::default(),
                Property::default(),
                Default::default(),
            )
            .await
            .unwrap();
        let _snapshot = hummock_manager_ref
            .pin_snapshot(worker_node2.id)
            .await
            .unwrap();
        let key = key.freeze();
        const SST_COUNT: u64 = 32;
        const TEST_WATERMARK: u64 = 8;
        prepare_test_put_data(
            &storage,
            &hummock_meta_client,
            &key,
            1 << 10,
            (1..SST_COUNT + 1).map(|v| (v * 1000) << 16).collect_vec(),
        )
        .await;
        // 2. get compact task
        while let Some(mut compact_task) = hummock_manager_ref
            .get_compact_task(
                StaticCompactionGroupId::StateDefault.into(),
                &mut default_compaction_selector(),
            )
            .await
            .unwrap()
        {
            let compaction_filter_flag = CompactionFilterFlag::TTL;
            compact_task.watermark = (TEST_WATERMARK * 1000) << 16;
            compact_task.compaction_filter_mask = compaction_filter_flag.bits();
            compact_task.table_options = BTreeMap::from([(
                0,
                TableOption {
                    retention_seconds: 64,
                },
            )]);
            compact_task.current_epoch_time = 0;

            let (_tx, rx) = tokio::sync::oneshot::channel();
            let (result_task, task_stats) = compact(
                compact_ctx.clone(),
                compact_task.clone(),
                rx,
                Box::new(sstable_object_id_manager.clone()),
                filter_key_extractor_manager.clone(),
            )
            .await;

            hummock_manager_ref
                .report_compact_task_for_test(
                    result_task.task_id,
                    Some(compact_task),
                    result_task.task_status(),
                    result_task.sorted_output_ssts,
                    Some(to_prost_table_stats_map(task_stats)),
                )
                .await
                .unwrap();
        }

        let mut val = b"0"[..].repeat(1 << 10);
        val.extend_from_slice(&((TEST_WATERMARK * 1000) << 16).to_be_bytes());

        let compactor_manager = hummock_manager_ref.compactor_manager_ref_for_test();
        let _recv = compactor_manager.add_compactor(worker_node.id);

        // 4. get the latest version and check
        let version = hummock_manager_ref.get_current_version().await;
        let group =
            version.get_compaction_group_levels(StaticCompactionGroupId::StateDefault.into());

        // base level
        let output_tables = group
            .levels
            .iter()
            .flat_map(|level| level.table_infos.clone())
            .chain(
                group
                    .l0
                    .as_ref()
                    .unwrap()
                    .sub_levels
                    .iter()
                    .flat_map(|level| level.table_infos.clone()),
            )
            .collect_vec();

        storage.wait_version(version).await;
        let mut table_key_count = 0;
        for output_sst in output_tables {
            let table = storage
                .sstable_store()
                .sstable(&output_sst, &mut StoreLocalStatistic::default())
                .await
                .unwrap();
            table_key_count += table.value().meta.key_count;
        }

        // we have removed these 31 keys before watermark 32.
        assert_eq!(table_key_count, (SST_COUNT - TEST_WATERMARK + 1) as u32);
        let read_epoch = (TEST_WATERMARK * 1000) << 16;

        let get_ret = storage
            .get(
                TableKey(key.clone()),
                read_epoch,
                ReadOptions {
                    cache_policy: CachePolicy::Fill(CachePriority::High),
                    ..Default::default()
                },
            )
            .await;
        let get_val = get_ret.unwrap().unwrap().to_vec();

        assert_eq!(get_val, val);
        let ret = storage
            .get(
                TableKey(key.clone()),
                ((TEST_WATERMARK - 1) * 1000) << 16,
                ReadOptions {
                    prefix_hint: Some(key.clone()),
                    cache_policy: CachePolicy::Fill(CachePriority::High),
                    ..Default::default()
                },
            )
            .await;
        assert!(ret.is_err());
    }

    #[tokio::test]
    async fn test_compaction_same_key_not_split() {
        let (env, hummock_manager_ref, _cluster_manager_ref, worker_node) =
            setup_compute_env(8080).await;
        let hummock_meta_client: Arc<dyn HummockMetaClient> = Arc::new(MockHummockMetaClient::new(
            hummock_manager_ref.clone(),
            worker_node.id,
        ));

        let storage = get_hummock_storage(
            hummock_meta_client.clone(),
            get_notification_client_for_test(env, hummock_manager_ref.clone(), worker_node.clone()),
            &hummock_manager_ref,
            Default::default(),
        )
        .await;

        let rpc_filter_key_extractor_manager = match storage.filter_key_extractor_manager().clone()
        {
            FilterKeyExtractorManager::RpcFilterKeyExtractorManager(
                rpc_filter_key_extractor_manager,
            ) => rpc_filter_key_extractor_manager,
            FilterKeyExtractorManager::StaticFilterKeyExtractorManager(_) => unreachable!(),
        };
        let filter_key_extractor_manager = FilterKeyExtractorManager::RpcFilterKeyExtractorManager(
            rpc_filter_key_extractor_manager,
        );
        let compact_ctx = get_compactor_context(&storage);
        let sstable_object_id_manager = Arc::new(SstableObjectIdManager::new(
            hummock_meta_client.clone(),
            storage
                .storage_opts()
                .clone()
                .sstable_id_remote_fetch_number,
        ));
        // 1. add sstables with 1MB value
        let mut key = BytesMut::default();
        key.put_u16(0);
        key.put_slice(b"same_key");
        let key = key.freeze();
        const SST_COUNT: u64 = 16;

        let mut val = b"0"[..].repeat(1 << 20);
        val.extend_from_slice(&SST_COUNT.to_be_bytes());
        prepare_test_put_data(
            &storage,
            &hummock_meta_client,
            &key,
            1 << 20,
            (1..SST_COUNT + 1).collect_vec(),
        )
        .await;

        // 2. get compact task

        // 3. compact
        while let Some(compact_task) = hummock_manager_ref
            .get_compact_task(
                StaticCompactionGroupId::StateDefault.into(),
                &mut default_compaction_selector(),
            )
            .await
            .unwrap()
        {
            // 3. compact
            let (_tx, rx) = tokio::sync::oneshot::channel();
            let (result_task, task_stats) = compact(
                compact_ctx.clone(),
                compact_task.clone(),
                rx,
                Box::new(sstable_object_id_manager.clone()),
                filter_key_extractor_manager.clone(),
            )
            .await;

            hummock_manager_ref
                .report_compact_task(
                    result_task.task_id,
                    result_task.task_status(),
                    result_task.sorted_output_ssts,
                    Some(to_prost_table_stats_map(task_stats)),
                )
                .await
                .unwrap();
        }

        // 4. get the latest version and check
        let version = hummock_manager_ref.get_current_version().await;
        let output_tables = version
            .get_compaction_group_levels(StaticCompactionGroupId::StateDefault.into())
            .levels
            .iter()
            .flat_map(|level| level.table_infos.clone())
            .collect_vec();
        for output_table in &output_tables {
            let table = storage
                .sstable_store()
                .sstable(output_table, &mut StoreLocalStatistic::default())
                .await
                .unwrap();
            let target_table_size = storage.storage_opts().sstable_size_mb * (1 << 20);
            assert!(
                table.value().meta.estimated_size > target_table_size,
                "table.meta.estimated_size {} <= target_table_size {}",
                table.value().meta.estimated_size,
                target_table_size
            );
        }
        // 5. storage get back the correct kv after compaction
        storage.wait_version(version).await;
        let get_val = storage
            .get(
                TableKey(key.clone()),
                SST_COUNT + 1,
                ReadOptions {
                    cache_policy: CachePolicy::Fill(CachePriority::High),
                    ..Default::default()
                },
            )
            .await
            .unwrap()
            .unwrap()
            .to_vec();
        assert_eq!(get_val, val);
    }

    pub(crate) async fn flush_and_commit(
        hummock_meta_client: &Arc<dyn HummockMetaClient>,
        storage: &HummockStorage,
        epoch: u64,
    ) {
        let ssts = storage
            .seal_and_sync_epoch(epoch)
            .await
            .unwrap()
            .uncommitted_ssts;
        hummock_meta_client.commit_epoch(epoch, ssts).await.unwrap();
    }

    async fn prepare_data(
        hummock_meta_client: Arc<dyn HummockMetaClient>,
        storage: &HummockStorage,
        existing_table_id: u32,
        keys_per_epoch: usize,
    ) {
        let kv_count: u16 = 128;
        let mut epoch: u64 = 1;

        let mut local = storage
            .new_local(NewLocalOptions::for_test(existing_table_id.into()))
            .await;

        // 1. add sstables
        let val = Bytes::from(b"0"[..].repeat(1 << 10)); // 1024 Byte value
        for idx in 0..kv_count {
            epoch += 1;

            if idx == 0 {
                local.init_for_test(epoch).await.unwrap();
            }

            for _ in 0..keys_per_epoch {
                let mut key = idx.to_be_bytes().to_vec();
                let ramdom_key = rand::thread_rng().gen::<[u8; 32]>();
                key.extend_from_slice(&ramdom_key);
                local
                    .insert(TableKey(Bytes::from(key)), val.clone(), None)
                    .unwrap();
            }
            local.flush(Vec::new()).await.unwrap();
<<<<<<< HEAD
            local.seal_current_epoch(epoch + 1, true);
=======
            local.seal_current_epoch(epoch + 1, SealCurrentEpochOptions::for_test());
>>>>>>> 94c4c911

            flush_and_commit(&hummock_meta_client, storage, epoch).await;
        }
    }

    pub fn prepare_compactor_and_filter(
        storage: &HummockStorage,
        existing_table_id: u32,
    ) -> (CompactorContext, FilterKeyExtractorManager) {
        let rpc_filter_key_extractor_manager = match storage.filter_key_extractor_manager().clone()
        {
            FilterKeyExtractorManager::RpcFilterKeyExtractorManager(
                rpc_filter_key_extractor_manager,
            ) => rpc_filter_key_extractor_manager,
            FilterKeyExtractorManager::StaticFilterKeyExtractorManager(_) => unreachable!(),
        };
        rpc_filter_key_extractor_manager.update(
            existing_table_id,
            Arc::new(FilterKeyExtractorImpl::FullKey(FullKeyFilterKeyExtractor)),
        );

        let filter_key_extractor_manager = FilterKeyExtractorManager::RpcFilterKeyExtractorManager(
            rpc_filter_key_extractor_manager,
        );

        (get_compactor_context(storage), filter_key_extractor_manager)
    }

    #[tokio::test]
    async fn test_compaction_drop_all_key() {
        let (env, hummock_manager_ref, _cluster_manager_ref, worker_node) =
            setup_compute_env(8080).await;
        let hummock_meta_client: Arc<dyn HummockMetaClient> = Arc::new(MockHummockMetaClient::new(
            hummock_manager_ref.clone(),
            worker_node.id,
        ));

        let existing_table_id: u32 = 1;
        let storage_existing_table_id = get_hummock_storage(
            hummock_meta_client.clone(),
            get_notification_client_for_test(env, hummock_manager_ref.clone(), worker_node),
            &hummock_manager_ref,
            TableId::from(existing_table_id),
        )
        .await;

        prepare_data(
            hummock_meta_client.clone(),
            &storage_existing_table_id,
            existing_table_id,
            1,
        )
        .await;

        // Mimic dropping table
        unregister_table_ids_from_compaction_group(&hummock_manager_ref, &[existing_table_id])
            .await;

        let manual_compcation_option = ManualCompactionOption {
            level: 0,
            ..Default::default()
        };
        // 2. get compact task and there should be none
        let compact_task = hummock_manager_ref
            .manual_get_compact_task(
                StaticCompactionGroupId::StateDefault.into(),
                manual_compcation_option,
            )
            .await
            .unwrap();

        assert!(compact_task.is_none());

        // 3. get the latest version and check
        let version = hummock_manager_ref.get_current_version().await;
        let output_level_info = version
            .get_compaction_group_levels(StaticCompactionGroupId::StateDefault.into())
            .levels
            .last()
            .unwrap();
        assert_eq!(0, output_level_info.total_file_size);

        // 5. get compact task
        let compact_task = hummock_manager_ref
            .get_compact_task(
                StaticCompactionGroupId::StateDefault.into(),
                &mut default_compaction_selector(),
            )
            .await
            .unwrap();

        assert!(compact_task.is_none());
    }

    #[tokio::test]
    async fn test_compaction_drop_key_by_existing_table_id() {
        let (env, hummock_manager_ref, _cluster_manager_ref, worker_node) =
            setup_compute_env(8080).await;
        let hummock_meta_client: Arc<dyn HummockMetaClient> = Arc::new(MockHummockMetaClient::new(
            hummock_manager_ref.clone(),
            worker_node.id,
        ));

        let global_storage = get_global_hummock_storage(
            hummock_meta_client.clone(),
            get_notification_client_for_test(env, hummock_manager_ref.clone(), worker_node.clone()),
        )
        .await;

        // register the local_storage to global_storage
        let mut storage_1 = global_storage
            .new_local(NewLocalOptions::for_test(TableId::from(1)))
            .await;
        let mut storage_2 = global_storage
            .new_local(NewLocalOptions::for_test(TableId::from(2)))
            .await;

        let rpc_filter_key_extractor_manager =
            match global_storage.filter_key_extractor_manager().clone() {
                FilterKeyExtractorManager::RpcFilterKeyExtractorManager(
                    rpc_filter_key_extractor_manager,
                ) => rpc_filter_key_extractor_manager,
                FilterKeyExtractorManager::StaticFilterKeyExtractorManager(_) => unreachable!(),
            };

        rpc_filter_key_extractor_manager.update(
            1,
            Arc::new(FilterKeyExtractorImpl::FullKey(FullKeyFilterKeyExtractor)),
        );

        rpc_filter_key_extractor_manager.update(
            2,
            Arc::new(FilterKeyExtractorImpl::FullKey(FullKeyFilterKeyExtractor)),
        );
        let filter_key_extractor_manager = FilterKeyExtractorManager::RpcFilterKeyExtractorManager(
            rpc_filter_key_extractor_manager,
        );
        let compact_ctx = get_compactor_context_impl(
            global_storage.storage_opts().clone(),
            global_storage.sstable_store(),
        );
        let sstable_object_id_manager = Arc::new(SstableObjectIdManager::new(
            hummock_meta_client.clone(),
            global_storage
                .storage_opts()
                .clone()
                .sstable_id_remote_fetch_number,
        ));
        // 1. add sstables
        let val = Bytes::from(b"0"[..].repeat(1 << 10)); // 1024 Byte value

        let drop_table_id = 1;
        let existing_table_ids = 2;
        let kv_count: usize = 128;
        let mut epoch: u64 = 1;
        register_table_ids_to_compaction_group(
            &hummock_manager_ref,
            &[drop_table_id, existing_table_ids],
            StaticCompactionGroupId::StateDefault.into(),
        )
        .await;
        for index in 0..kv_count {
            epoch += 1;
            let next_epoch = epoch + 1;
            if index == 0 {
                storage_1.init_for_test(epoch).await.unwrap();
                storage_2.init_for_test(epoch).await.unwrap();
            }

            let (storage, other) = if index % 2 == 0 {
                (&mut storage_1, &mut storage_2)
            } else {
                (&mut storage_2, &mut storage_1)
            };

            let mut prefix = BytesMut::default();
            let random_key = rand::thread_rng().gen::<[u8; 32]>();
            prefix.put_u16(1);
            prefix.put_slice(random_key.as_slice());

            storage
                .insert(TableKey(prefix.freeze()), val.clone(), None)
                .unwrap();
            storage.flush(Vec::new()).await.unwrap();
<<<<<<< HEAD
            storage.seal_current_epoch(next_epoch, true);
            other.seal_current_epoch(next_epoch, true);
=======
            storage.seal_current_epoch(next_epoch, SealCurrentEpochOptions::for_test());
            other.seal_current_epoch(next_epoch, SealCurrentEpochOptions::for_test());
>>>>>>> 94c4c911

            let ssts = global_storage
                .seal_and_sync_epoch(epoch)
                .await
                .unwrap()
                .uncommitted_ssts;
            hummock_meta_client.commit_epoch(epoch, ssts).await.unwrap();
        }

        // Mimic dropping table
        unregister_table_ids_from_compaction_group(&hummock_manager_ref, &[drop_table_id]).await;

        let manual_compcation_option = ManualCompactionOption {
            level: 0,
            ..Default::default()
        };
        // 2. get compact task
        let mut compact_task = hummock_manager_ref
            .manual_get_compact_task(
                StaticCompactionGroupId::StateDefault.into(),
                manual_compcation_option,
            )
            .await
            .unwrap()
            .unwrap();
        let compaction_filter_flag = CompactionFilterFlag::STATE_CLEAN | CompactionFilterFlag::TTL;
        compact_task.compaction_filter_mask = compaction_filter_flag.bits();

        // assert compact_task
        assert_eq!(
            compact_task
                .input_ssts
                .iter()
                .filter(|level| level.level_idx != compact_task.target_level)
                .map(|level| level.table_infos.len())
                .sum::<usize>(),
            kv_count
        );

        // 4. compact
        let (_tx, rx) = tokio::sync::oneshot::channel();
        let (result_task, task_stats) = compact(
            compact_ctx,
            compact_task.clone(),
            rx,
            Box::new(sstable_object_id_manager.clone()),
            filter_key_extractor_manager,
        )
        .await;

        hummock_manager_ref
            .report_compact_task(
                result_task.task_id,
                result_task.task_status(),
                result_task.sorted_output_ssts,
                Some(to_prost_table_stats_map(task_stats)),
            )
            .await
            .unwrap();

        // 5. get the latest version and check
        let version: HummockVersion = hummock_manager_ref.get_current_version().await;
        let mut tables_from_version = vec![];
        version.level_iter(StaticCompactionGroupId::StateDefault.into(), |level| {
            tables_from_version.extend(level.table_infos.iter().cloned());
            true
        });

        let mut key_count = 0;
        for table in tables_from_version {
            key_count += global_storage
                .sstable_store()
                .sstable(&table, &mut StoreLocalStatistic::default())
                .await
                .unwrap()
                .value()
                .meta
                .key_count;
        }
        assert_eq!((kv_count / 2) as u32, key_count);

        // 6. get compact task and there should be none
        let compact_task = hummock_manager_ref
            .get_compact_task(
                StaticCompactionGroupId::StateDefault.into(),
                &mut default_compaction_selector(),
            )
            .await
            .unwrap();
        assert!(compact_task.is_none());

        epoch += 1;
        // to update version for hummock_storage
        global_storage.wait_version(version).await;

        // 7. scan kv to check key table_id
        let scan_result = global_storage
            .scan(
                (Bound::Unbounded, Bound::Unbounded),
                epoch,
                None,
                ReadOptions {
                    table_id: TableId::from(existing_table_ids),
                    prefetch_options: PrefetchOptions::default(),
                    cache_policy: CachePolicy::Fill(CachePriority::High),
                    ..Default::default()
                },
            )
            .await
            .unwrap();
        let mut scan_count = 0;
        for (k, _) in scan_result {
            let table_id = k.user_key.table_id.table_id();
            assert_eq!(table_id, existing_table_ids);
            scan_count += 1;
        }
        assert_eq!(key_count, scan_count);
    }

    #[tokio::test]
    async fn test_compaction_drop_key_by_retention_seconds() {
        let (env, hummock_manager_ref, _cluster_manager_ref, worker_node) =
            setup_compute_env(8080).await;
        let hummock_meta_client: Arc<dyn HummockMetaClient> = Arc::new(MockHummockMetaClient::new(
            hummock_manager_ref.clone(),
            worker_node.id,
        ));

        let existing_table_id = 2;
        let storage = get_hummock_storage(
            hummock_meta_client.clone(),
            get_notification_client_for_test(env, hummock_manager_ref.clone(), worker_node.clone()),
            &hummock_manager_ref,
            TableId::from(existing_table_id),
        )
        .await;

        let rpc_filter_key_extractor_manager = match storage.filter_key_extractor_manager().clone()
        {
            FilterKeyExtractorManager::RpcFilterKeyExtractorManager(
                rpc_filter_key_extractor_manager,
            ) => rpc_filter_key_extractor_manager,
            FilterKeyExtractorManager::StaticFilterKeyExtractorManager(_) => unreachable!(),
        };

        let compact_ctx = get_compactor_context(&storage);
        let sstable_object_id_manager = Arc::new(SstableObjectIdManager::new(
            hummock_meta_client.clone(),
            storage
                .storage_opts()
                .clone()
                .sstable_id_remote_fetch_number,
        ));
        rpc_filter_key_extractor_manager.update(
            2,
            Arc::new(FilterKeyExtractorImpl::FullKey(FullKeyFilterKeyExtractor)),
        );
        let filter_key_extractor_manager = FilterKeyExtractorManager::RpcFilterKeyExtractorManager(
            rpc_filter_key_extractor_manager,
        );
        // 1. add sstables
        let val = Bytes::from(b"0"[..].to_vec()); // 1 Byte value

        let kv_count = 11;
        // let base_epoch = Epoch(0);
        let base_epoch = Epoch::now();
        let mut epoch: u64 = base_epoch.0;
        let millisec_interval_epoch: u64 = (1 << 16) * 100;
        let mut epoch_set = BTreeSet::new();

        let mut local = storage
            .new_local(NewLocalOptions::for_test(existing_table_id.into()))
            .await;
        for i in 0..kv_count {
            epoch += millisec_interval_epoch;
            let next_epoch = epoch + millisec_interval_epoch;
            if i == 0 {
                local.init_for_test(epoch).await.unwrap();
            }
            epoch_set.insert(epoch);
            let mut prefix = BytesMut::default();
            let random_key = rand::thread_rng().gen::<[u8; 32]>();
            prefix.put_u16(1);
            prefix.put_slice(random_key.as_slice());

            local
                .insert(TableKey(prefix.freeze()), val.clone(), None)
                .unwrap();
            local.flush(Vec::new()).await.unwrap();
<<<<<<< HEAD
            local.seal_current_epoch(next_epoch, true);
=======
            local.seal_current_epoch(next_epoch, SealCurrentEpochOptions::for_test());
>>>>>>> 94c4c911

            let ssts = storage
                .seal_and_sync_epoch(epoch)
                .await
                .unwrap()
                .uncommitted_ssts;
            hummock_meta_client.commit_epoch(epoch, ssts).await.unwrap();
        }

        let manual_compcation_option = ManualCompactionOption {
            level: 0,
            ..Default::default()
        };
        // 2. get compact task
        let mut compact_task = hummock_manager_ref
            .manual_get_compact_task(
                StaticCompactionGroupId::StateDefault.into(),
                manual_compcation_option,
            )
            .await
            .unwrap()
            .unwrap();

        let compaction_filter_flag = CompactionFilterFlag::STATE_CLEAN | CompactionFilterFlag::TTL;
        compact_task.compaction_filter_mask = compaction_filter_flag.bits();
        let retention_seconds_expire_second = 1;
        compact_task.table_options = BTreeMap::from_iter([(
            existing_table_id,
            TableOption {
                retention_seconds: retention_seconds_expire_second,
            },
        )]);
        compact_task.current_epoch_time = epoch;

        // assert compact_task
        assert_eq!(
            compact_task
                .input_ssts
                .iter()
                .map(|level| level.table_infos.len())
                .sum::<usize>(),
            kv_count,
        );

        // 3. compact
        let (_tx, rx) = tokio::sync::oneshot::channel();
        let (result_task, task_stats) = compact(
            compact_ctx,
            compact_task.clone(),
            rx,
            Box::new(sstable_object_id_manager.clone()),
            filter_key_extractor_manager,
        )
        .await;

        hummock_manager_ref
            .report_compact_task(
                result_task.task_id,
                result_task.task_status(),
                result_task.sorted_output_ssts,
                Some(to_prost_table_stats_map(task_stats)),
            )
            .await
            .unwrap();

        // 4. get the latest version and check
        let version: HummockVersion = hummock_manager_ref.get_current_version().await;
        let mut tables_from_version = vec![];
        version.level_iter(StaticCompactionGroupId::StateDefault.into(), |level| {
            tables_from_version.extend(level.table_infos.iter().cloned());
            true
        });

        let mut key_count = 0;
        for table in tables_from_version {
            key_count += storage
                .sstable_store()
                .sstable(&table, &mut StoreLocalStatistic::default())
                .await
                .unwrap()
                .value()
                .meta
                .key_count;
        }
        let expect_count = kv_count as u32 - retention_seconds_expire_second + 1;
        assert_eq!(expect_count, key_count); // retention_seconds will clean the key (which epoch < epoch - retention_seconds)

        // 5. get compact task and there should be none
        let compact_task = hummock_manager_ref
            .get_compact_task(
                StaticCompactionGroupId::StateDefault.into(),
                &mut default_compaction_selector(),
            )
            .await
            .unwrap();
        assert!(compact_task.is_none());

        epoch += 1;
        // to update version for hummock_storage
        storage.wait_version(version).await;

        // 6. scan kv to check key table_id
        let scan_result = storage
            .scan(
                (Bound::Unbounded, Bound::Unbounded),
                epoch,
                None,
                ReadOptions {
                    table_id: TableId::from(existing_table_id),
                    prefetch_options: PrefetchOptions::default(),
                    cache_policy: CachePolicy::Fill(CachePriority::High),
                    ..Default::default()
                },
            )
            .await
            .unwrap();
        let mut scan_count = 0;
        for (k, _) in scan_result {
            let table_id = k.user_key.table_id.table_id();
            assert_eq!(table_id, existing_table_id);
            scan_count += 1;
        }
        assert_eq!(key_count, scan_count);
    }

    #[tokio::test]
    async fn test_compaction_with_filter_key_extractor() {
        let (env, hummock_manager_ref, _cluster_manager_ref, worker_node) =
            setup_compute_env(8080).await;
        let hummock_meta_client: Arc<dyn HummockMetaClient> = Arc::new(MockHummockMetaClient::new(
            hummock_manager_ref.clone(),
            worker_node.id,
        ));

        let existing_table_id = 2;
        let mut key = BytesMut::default();
        key.put_u16(1);
        key.put_slice(b"key_prefix");
        let key_prefix = key.freeze();
        let storage = get_hummock_storage(
            hummock_meta_client.clone(),
            get_notification_client_for_test(env, hummock_manager_ref.clone(), worker_node.clone()),
            &hummock_manager_ref,
            TableId::from(existing_table_id),
        )
        .await;

        let rpc_filter_key_extractor_manager = match storage.filter_key_extractor_manager().clone()
        {
            FilterKeyExtractorManager::RpcFilterKeyExtractorManager(
                rpc_filter_key_extractor_manager,
            ) => rpc_filter_key_extractor_manager,
            FilterKeyExtractorManager::StaticFilterKeyExtractorManager(_) => unreachable!(),
        };

        rpc_filter_key_extractor_manager.update(
            existing_table_id,
            Arc::new(FilterKeyExtractorImpl::FixedLength(
                FixedLengthFilterKeyExtractor::new(TABLE_PREFIX_LEN + key_prefix.len()),
            )),
        );
        let filter_key_extractor_manager = FilterKeyExtractorManager::RpcFilterKeyExtractorManager(
            rpc_filter_key_extractor_manager,
        );
        let compact_ctx = get_compactor_context(&storage);
        let sstable_object_id_manager = Arc::new(SstableObjectIdManager::new(
            hummock_meta_client.clone(),
            storage
                .storage_opts()
                .clone()
                .sstable_id_remote_fetch_number,
        ));
        // 1. add sstables
        let val = Bytes::from(b"0"[..].to_vec()); // 1 Byte value
        let kv_count = 11;
        // let base_epoch = Epoch(0);
        let base_epoch = Epoch::now();
        let mut epoch: u64 = base_epoch.0;
        let millisec_interval_epoch: u64 = (1 << 16) * 100;
        let mut epoch_set = BTreeSet::new();

        let mut local = storage
            .new_local(NewLocalOptions::for_test(existing_table_id.into()))
            .await;
        for i in 0..kv_count {
            epoch += millisec_interval_epoch;
            if i == 0 {
                local.init_for_test(epoch).await.unwrap();
            }
            let next_epoch = epoch + millisec_interval_epoch;
            epoch_set.insert(epoch);

            let ramdom_key = [key_prefix.as_ref(), &rand::thread_rng().gen::<[u8; 32]>()].concat();
            local
                .insert(TableKey(Bytes::from(ramdom_key)), val.clone(), None)
                .unwrap();
            local.flush(Vec::new()).await.unwrap();
<<<<<<< HEAD
            local.seal_current_epoch(next_epoch, true);
=======
            local.seal_current_epoch(next_epoch, SealCurrentEpochOptions::for_test());
>>>>>>> 94c4c911
            let ssts = storage
                .seal_and_sync_epoch(epoch)
                .await
                .unwrap()
                .uncommitted_ssts;
            hummock_meta_client.commit_epoch(epoch, ssts).await.unwrap();
        }

        let manual_compcation_option = ManualCompactionOption {
            level: 0,
            ..Default::default()
        };
        // 2. get compact task
        let mut compact_task = hummock_manager_ref
            .manual_get_compact_task(
                StaticCompactionGroupId::StateDefault.into(),
                manual_compcation_option,
            )
            .await
            .unwrap()
            .unwrap();

        assert_eq!(
            compact_task
                .input_ssts
                .iter()
                .map(|level| level.table_infos.len())
                .sum::<usize>(),
            kv_count,
        );

        let compaction_filter_flag = CompactionFilterFlag::STATE_CLEAN | CompactionFilterFlag::TTL;
        compact_task.compaction_filter_mask = compaction_filter_flag.bits();
        compact_task.current_epoch_time = epoch;

        // 3. compact
        let (_tx, rx) = tokio::sync::oneshot::channel();
        let (result_task, task_stats) = compact(
            compact_ctx,
            compact_task.clone(),
            rx,
            Box::new(sstable_object_id_manager.clone()),
            filter_key_extractor_manager,
        )
        .await;

        hummock_manager_ref
            .report_compact_task(
                result_task.task_id,
                result_task.task_status(),
                result_task.sorted_output_ssts,
                Some(to_prost_table_stats_map(task_stats)),
            )
            .await
            .unwrap();

        // 4. get the latest version and check
        let version: HummockVersion = hummock_manager_ref.get_current_version().await;
        let tables_from_version: Vec<_> = version
            .get_compaction_group_levels(StaticCompactionGroupId::StateDefault.into())
            .levels
            .iter()
            .flat_map(|level| level.table_infos.iter())
            .collect::<Vec<_>>();

        let mut key_count = 0;
        for table in tables_from_version {
            key_count += storage
                .sstable_store()
                .sstable(table, &mut StoreLocalStatistic::default())
                .await
                .unwrap()
                .value()
                .meta
                .key_count;
        }
        let expect_count = kv_count as u32;
        assert_eq!(expect_count, key_count); // ttl will clean the key (which epoch < epoch - ttl)

        // 5. get compact task and there should be none
        let compact_task = hummock_manager_ref
            .get_compact_task(
                StaticCompactionGroupId::StateDefault.into(),
                &mut default_compaction_selector(),
            )
            .await
            .unwrap();
        assert!(compact_task.is_none());

        epoch += 1;
        // to update version for hummock_storage
        storage.wait_version(version).await;

        // 6. scan kv to check key table_id
        let bloom_filter_key = [
            existing_table_id.to_be_bytes().to_vec(),
            key_prefix.to_vec(),
        ]
        .concat();
        let start_bound_key = TableKey(key_prefix);
        let end_bound_key = TableKey(Bytes::from(next_key(start_bound_key.as_ref())));
        let scan_result = storage
            .scan(
                (
                    Bound::Included(start_bound_key),
                    Bound::Excluded(end_bound_key),
                ),
                epoch,
                None,
                ReadOptions {
                    prefix_hint: Some(Bytes::from(bloom_filter_key)),
                    table_id: TableId::from(existing_table_id),
                    prefetch_options: PrefetchOptions::default(),
                    cache_policy: CachePolicy::Fill(CachePriority::High),
                    ..Default::default()
                },
            )
            .await
            .unwrap();

        let mut scan_count = 0;
        for (k, _) in scan_result {
            let table_id = k.user_key.table_id.table_id();
            assert_eq!(table_id, existing_table_id);
            scan_count += 1;
        }
        assert_eq!(key_count, scan_count);
    }

    #[tokio::test]
    async fn test_compaction_delete_range() {
        let (env, hummock_manager_ref, _cluster_manager_ref, worker_node) =
            setup_compute_env(8080).await;
        let hummock_meta_client: Arc<dyn HummockMetaClient> = Arc::new(MockHummockMetaClient::new(
            hummock_manager_ref.clone(),
            worker_node.id,
        ));
        let existing_table_id: u32 = 1;
        let storage = get_hummock_storage(
            hummock_meta_client.clone(),
            get_notification_client_for_test(env, hummock_manager_ref.clone(), worker_node.clone()),
            &hummock_manager_ref,
            TableId::from(existing_table_id),
        )
        .await;
        let (compact_ctx, filter_key_extractor_manager) =
            prepare_compactor_and_filter(&storage, existing_table_id);
        let sstable_object_id_manager = Arc::new(SstableObjectIdManager::new(
            hummock_meta_client.clone(),
            storage
                .storage_opts()
                .clone()
                .sstable_id_remote_fetch_number,
        ));
        prepare_data(hummock_meta_client.clone(), &storage, existing_table_id, 2).await;
        let mut local = storage
            .new_local(NewLocalOptions::for_test(existing_table_id.into()))
            .await;
        local.init_for_test(130).await.unwrap();
        let prefix_key_range = |k: u16| {
            let key = k.to_be_bytes();
            (
                Bound::Included(Bytes::copy_from_slice(key.as_slice())),
                Bound::Excluded(Bytes::copy_from_slice(next_key(key.as_slice()).as_slice())),
            )
        };
        local
            .flush(vec![prefix_key_range(1u16), prefix_key_range(2u16)])
            .await
            .unwrap();
<<<<<<< HEAD
        local.seal_current_epoch(u64::MAX, true);
=======
        local.seal_current_epoch(u64::MAX, SealCurrentEpochOptions::for_test());
>>>>>>> 94c4c911

        flush_and_commit(&hummock_meta_client, &storage, 130).await;

        let manual_compcation_option = ManualCompactionOption {
            level: 0,
            ..Default::default()
        };
        // 2. get compact task
        let mut compact_task = hummock_manager_ref
            .manual_get_compact_task(
                StaticCompactionGroupId::StateDefault.into(),
                manual_compcation_option,
            )
            .await
            .unwrap()
            .unwrap();

        let compaction_filter_flag = CompactionFilterFlag::STATE_CLEAN;
        compact_task.compaction_filter_mask = compaction_filter_flag.bits();
        // assert compact_task
        assert_eq!(
            compact_task
                .input_ssts
                .iter()
                .map(|level| level.table_infos.len())
                .sum::<usize>(),
            129
        );

        // 3. compact
        let (_tx, rx) = tokio::sync::oneshot::channel();
        let (result_task, task_stats) = compact(
            compact_ctx,
            compact_task.clone(),
            rx,
            Box::new(sstable_object_id_manager.clone()),
            filter_key_extractor_manager,
        )
        .await;

        hummock_manager_ref
            .report_compact_task(
                result_task.task_id,
                result_task.task_status(),
                result_task.sorted_output_ssts,
                Some(to_prost_table_stats_map(task_stats)),
            )
            .await
            .unwrap();

        // 4. get the latest version and check
        let version = hummock_manager_ref.get_current_version().await;
        let output_level_info = version
            .get_compaction_group_levels(StaticCompactionGroupId::StateDefault.into())
            .levels
            .last()
            .unwrap();
        assert_eq!(1, output_level_info.table_infos.len());
        assert_eq!(252, output_level_info.table_infos[0].total_key_count);
    }

    type KeyValue = (FullKey<Vec<u8>>, HummockValue<Vec<u8>>);

    async fn test_fast_compact_impl(data: Vec<Vec<KeyValue>>) {
        let (env, hummock_manager_ref, _cluster_manager_ref, worker_node) =
            setup_compute_env(8080).await;
        let hummock_meta_client: Arc<dyn HummockMetaClient> = Arc::new(MockHummockMetaClient::new(
            hummock_manager_ref.clone(),
            worker_node.id,
        ));
        let existing_table_id: u32 = 1;
        let storage = get_hummock_storage(
            hummock_meta_client.clone(),
            get_notification_client_for_test(env, hummock_manager_ref.clone(), worker_node.clone()),
            &hummock_manager_ref,
            TableId::from(existing_table_id),
        )
        .await;
        hummock_manager_ref.get_new_sst_ids(10).await.unwrap();
        let (compact_ctx, _) = prepare_compactor_and_filter(&storage, existing_table_id);

        let sstable_store = compact_ctx.sstable_store.clone();
        let capacity = 256 * 1024;
        let options = SstableBuilderOptions {
            capacity,
            block_capacity: 2048,
            restart_interval: 16,
            bloom_false_positive: 0.1,
            compression_algorithm: CompressionAlgorithm::Lz4,
            ..Default::default()
        };
        let capacity = options.capacity as u64;
        let mut ssts = vec![];
        for (idx, sst_input) in data.into_iter().enumerate() {
            let sst = gen_test_sstable_info(
                options.clone(),
                (idx + 1) as u64,
                sst_input,
                sstable_store.clone(),
            )
            .await;
            println!("generate ssts size: {}", sst.file_size);
            ssts.push(sst);
        }
        let read_options = Arc::new(SstableIteratorReadOptions::default());
        let select_file_count = ssts.len() / 2;

        let task = CompactTask {
            input_ssts: vec![
                InputLevel {
                    level_idx: 5,
                    level_type: 1,
                    table_infos: ssts.drain(..select_file_count).collect_vec(),
                },
                InputLevel {
                    level_idx: 6,
                    level_type: 1,
                    table_infos: ssts,
                },
            ],
            existing_table_ids: vec![1],
            task_id: 1,
            watermark: 1000,
            splits: vec![KeyRange::inf()],
            target_level: 6,
            base_level: 4,
            target_file_size: capacity,
            compression_algorithm: 1,
            gc_delete_keys: true,
            ..Default::default()
        };
        let multi_filter_key_extractor =
            Arc::new(FilterKeyExtractorImpl::FullKey(FullKeyFilterKeyExtractor));
        let compaction_filter = DummyCompactionFilter {};
        let slow_compact_runner = CompactorRunner::new(
            0,
            compact_ctx.clone(),
            task.clone(),
            Box::new(SharedComapctorObjectIdManager::for_test(
                VecDeque::from_iter([5, 6, 7, 8, 9, 10, 11, 12, 13]),
            )),
        );
        let fast_compact_runner = FastCompactorRunner::new(
            compact_ctx.clone(),
            task.clone(),
            multi_filter_key_extractor.clone(),
            Box::new(SharedComapctorObjectIdManager::for_test(
                VecDeque::from_iter([22, 23, 24, 25, 26, 27, 28, 29]),
            )),
            Arc::new(TaskProgress::default()),
        );
        let (_, ret1, _) = slow_compact_runner
            .run(
                compaction_filter,
                multi_filter_key_extractor,
                Arc::new(TaskProgress::default()),
            )
            .await
            .unwrap();
        let ret = ret1.into_iter().map(|sst| sst.sst_info).collect_vec();
        let (ssts, _) = fast_compact_runner.run().await.unwrap();
        let fast_ret = ssts.into_iter().map(|sst| sst.sst_info).collect_vec();
        println!("ssts: {} vs {}", fast_ret.len(), ret.len());
        let mut fast_tables = Vec::with_capacity(fast_ret.len());
        let mut normal_tables = Vec::with_capacity(ret.len());
        let mut stats = StoreLocalStatistic::default();
        for sst_info in &fast_ret {
            fast_tables.push(
                compact_ctx
                    .sstable_store
                    .sstable(sst_info, &mut stats)
                    .await
                    .unwrap(),
            );
        }

        for sst_info in &ret {
            normal_tables.push(
                compact_ctx
                    .sstable_store
                    .sstable(sst_info, &mut stats)
                    .await
                    .unwrap(),
            );
        }
        assert!(fast_ret.iter().all(|f| f.file_size < capacity * 6 / 5));
        println!(
            "fast sstables file size: {:?}",
            fast_ret.iter().map(|f| f.file_size).collect_vec(),
        );
        assert!(can_concat(&ret));
        assert!(can_concat(&fast_ret));

        let mut normal_iter = UserIterator::for_test(
            ConcatIterator::new(ret, compact_ctx.sstable_store.clone(), read_options.clone()),
            (Bound::Unbounded, Bound::Unbounded),
        );
        let mut fast_iter = UserIterator::for_test(
            ConcatIterator::new(
                fast_ret,
                compact_ctx.sstable_store.clone(),
                read_options.clone(),
            ),
            (Bound::Unbounded, Bound::Unbounded),
        );

        normal_iter.rewind().await.unwrap();
        fast_iter.rewind().await.unwrap();
        let mut count = 0;
        while normal_iter.is_valid() {
            assert_eq!(
                normal_iter.key(),
                fast_iter.key(),
                "not equal in {}, len: {} {} vs {}",
                count,
                normal_iter.key().user_key.table_key.as_ref().len(),
                u64::from_be_bytes(
                    normal_iter.key().user_key.table_key.as_ref()[0..8]
                        .try_into()
                        .unwrap()
                ),
                u64::from_be_bytes(
                    fast_iter.key().user_key.table_key.as_ref()[0..8]
                        .try_into()
                        .unwrap()
                ),
            );
            let hash = Sstable::hash_for_bloom_filter(
                fast_iter.key().user_key.encode().as_slice(),
                fast_iter.key().user_key.table_id.table_id,
            );
            assert_eq!(normal_iter.value(), fast_iter.value());
            let key_ref = fast_iter.key().user_key.as_ref();
            assert!(normal_tables.iter().any(|table| {
                table
                    .value()
                    .may_match_hash(&(Bound::Included(key_ref), Bound::Included(key_ref)), hash)
            }));
            assert!(fast_tables.iter().any(|table| {
                table
                    .value()
                    .may_match_hash(&(Bound::Included(key_ref), Bound::Included(key_ref)), hash)
            }));
            normal_iter.next().await.unwrap();
            fast_iter.next().await.unwrap();
            count += 1;
        }
    }

    #[tokio::test]
    async fn test_fast_compact() {
        const KEY_COUNT: usize = 20000;
        let mut last_k: u64 = 0;
        let mut rng = rand::rngs::StdRng::seed_from_u64(
            std::time::SystemTime::now()
                .duration_since(std::time::UNIX_EPOCH)
                .unwrap()
                .as_secs(),
        );
        let mut data1 = Vec::with_capacity(KEY_COUNT / 2);
        let mut data = Vec::with_capacity(KEY_COUNT);
        let mut last_epoch = 400;
        for _ in 0..KEY_COUNT {
            let rand_v = rng.next_u32() % 100;
            let (k, epoch) = if rand_v == 0 {
                (last_k + 2000, 400)
            } else if rand_v < 5 {
                (last_k, last_epoch - 1)
            } else {
                (last_k + 1, 400)
            };
            let key = k.to_be_bytes().to_vec();
            let key = FullKey::new(TableId::new(1), TableKey(key), epoch);
            let rand_v = rng.next_u32() % 10;
            let v = if rand_v == 1 {
                HummockValue::delete()
            } else {
                HummockValue::put(format!("sst1-{}", epoch).into_bytes())
            };
            if last_k != k && data1.is_empty() && data.len() >= KEY_COUNT / 2 {
                std::mem::swap(&mut data, &mut data1);
            }
            data.push((key, v));
            last_k = k;
            last_epoch = epoch;
        }
        let data2 = data;
        let mut data3 = Vec::with_capacity(KEY_COUNT);
        let mut data = Vec::with_capacity(KEY_COUNT);
        let mut last_k: u64 = 0;
        let max_epoch = std::cmp::min(300, last_epoch - 1);
        last_epoch = max_epoch;

        for _ in 0..KEY_COUNT * 4 {
            let rand_v = rng.next_u32() % 100;
            let (k, epoch) = if rand_v == 0 {
                (last_k + 1000, max_epoch)
            } else if rand_v < 5 {
                (last_k, last_epoch - 1)
            } else {
                (last_k + 1, max_epoch)
            };
            let key = k.to_be_bytes().to_vec();
            let key = FullKey::new(TableId::new(1), TableKey(key), epoch);
            let v = HummockValue::put(format!("sst2-{}", epoch).into_bytes());
            if last_k != k && data3.is_empty() && data.len() >= KEY_COUNT {
                std::mem::swap(&mut data, &mut data3);
            }
            data.push((key, v));
            last_k = k;
            last_epoch = epoch;
        }
        let data4 = data;
        test_fast_compact_impl(vec![data1, data2, data3, data4]).await;
    }

    #[tokio::test]
    async fn test_fast_compact_cut_file() {
        const KEY_COUNT: usize = 20000;
        let mut rng = rand::rngs::StdRng::seed_from_u64(
            std::time::SystemTime::now()
                .duration_since(std::time::UNIX_EPOCH)
                .unwrap()
                .as_secs(),
        );
        let mut data1 = Vec::with_capacity(KEY_COUNT / 2);
        for start_idx in 0..3 {
            let base = start_idx * KEY_COUNT;
            for k in 0..KEY_COUNT / 3 {
                let key = (k + base).to_be_bytes().to_vec();
                let key = FullKey::new(TableId::new(1), TableKey(key), 400);
                let rand_v = rng.next_u32() % 10;
                let v = if rand_v == 1 {
                    HummockValue::delete()
                } else {
                    HummockValue::put(format!("sst1-{}", 400).into_bytes())
                };
                data1.push((key, v));
            }
        }

        let mut data2 = Vec::with_capacity(KEY_COUNT);
        for k in 0..KEY_COUNT * 4 {
            let key = k.to_be_bytes().to_vec();
            let key = FullKey::new(TableId::new(1), TableKey(key), 300);
            let v = HummockValue::put(format!("sst2-{}", 300).into_bytes());
            data2.push((key, v));
        }
        test_fast_compact_impl(vec![data1, data2]).await;
    }
}<|MERGE_RESOLUTION|>--- conflicted
+++ resolved
@@ -165,15 +165,9 @@
                 .await
                 .unwrap();
             if i + 1 < epochs.len() {
-<<<<<<< HEAD
-                local.seal_current_epoch(epochs[i + 1], true);
-            } else {
-                local.seal_current_epoch(u64::MAX, true);
-=======
                 local.seal_current_epoch(epochs[i + 1], SealCurrentEpochOptions::for_test());
             } else {
                 local.seal_current_epoch(u64::MAX, SealCurrentEpochOptions::for_test());
->>>>>>> 94c4c911
             }
             let ssts = storage
                 .seal_and_sync_epoch(epoch)
@@ -555,11 +549,7 @@
                     .unwrap();
             }
             local.flush(Vec::new()).await.unwrap();
-<<<<<<< HEAD
-            local.seal_current_epoch(epoch + 1, true);
-=======
             local.seal_current_epoch(epoch + 1, SealCurrentEpochOptions::for_test());
->>>>>>> 94c4c911
 
             flush_and_commit(&hummock_meta_client, storage, epoch).await;
         }
@@ -744,13 +734,8 @@
                 .insert(TableKey(prefix.freeze()), val.clone(), None)
                 .unwrap();
             storage.flush(Vec::new()).await.unwrap();
-<<<<<<< HEAD
-            storage.seal_current_epoch(next_epoch, true);
-            other.seal_current_epoch(next_epoch, true);
-=======
             storage.seal_current_epoch(next_epoch, SealCurrentEpochOptions::for_test());
             other.seal_current_epoch(next_epoch, SealCurrentEpochOptions::for_test());
->>>>>>> 94c4c911
 
             let ssts = global_storage
                 .seal_and_sync_epoch(epoch)
@@ -940,11 +925,7 @@
                 .insert(TableKey(prefix.freeze()), val.clone(), None)
                 .unwrap();
             local.flush(Vec::new()).await.unwrap();
-<<<<<<< HEAD
-            local.seal_current_epoch(next_epoch, true);
-=======
             local.seal_current_epoch(next_epoch, SealCurrentEpochOptions::for_test());
->>>>>>> 94c4c911
 
             let ssts = storage
                 .seal_and_sync_epoch(epoch)
@@ -1142,11 +1123,7 @@
                 .insert(TableKey(Bytes::from(ramdom_key)), val.clone(), None)
                 .unwrap();
             local.flush(Vec::new()).await.unwrap();
-<<<<<<< HEAD
-            local.seal_current_epoch(next_epoch, true);
-=======
             local.seal_current_epoch(next_epoch, SealCurrentEpochOptions::for_test());
->>>>>>> 94c4c911
             let ssts = storage
                 .seal_and_sync_epoch(epoch)
                 .await
@@ -1317,11 +1294,7 @@
             .flush(vec![prefix_key_range(1u16), prefix_key_range(2u16)])
             .await
             .unwrap();
-<<<<<<< HEAD
-        local.seal_current_epoch(u64::MAX, true);
-=======
         local.seal_current_epoch(u64::MAX, SealCurrentEpochOptions::for_test());
->>>>>>> 94c4c911
 
         flush_and_commit(&hummock_meta_client, &storage, 130).await;
 
