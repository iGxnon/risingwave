--- conflicted
+++ resolved
@@ -47,19 +47,7 @@
     client_addr: HostAddr,
     opts: CompactorOpts,
 ) -> (JoinHandle<()>, JoinHandle<()>, Sender<()>) {
-<<<<<<< HEAD
-    let config = {
-        if opts.config_path.is_empty() {
-            CompactorConfig::default()
-        } else {
-            let config_path = PathBuf::from(opts.config_path.to_owned());
-            CompactorConfig::init(config_path).unwrap()
-        }
-    };
-
-=======
     let config: CompactorConfig = load_config(&opts.config_path).unwrap();
->>>>>>> 01e55222
     tracing::info!(
         "Starting compactor with config {:?} and opts {:?}",
         config,
