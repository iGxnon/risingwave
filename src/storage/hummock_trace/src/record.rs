--- conflicted
+++ resolved
@@ -173,14 +173,10 @@
     ClearSharedBuffer,
 
     /// Seal current epoch
-<<<<<<< HEAD
-    SealCurrentEpoch(u64, bool),
-=======
     SealCurrentEpoch {
         epoch: u64,
         opts: TracedSealCurrentEpochOptions,
     },
->>>>>>> 94c4c911
 
     /// validate read epoch
     ValidateReadEpoch(TracedHummockReadEpoch),
