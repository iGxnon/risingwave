// Copyright 2023 RisingWave Labs
//
// Licensed under the Apache License, Version 2.0 (the "License");
// you may not use this file except in compliance with the License.
// You may obtain a copy of the License at
//
//     http://www.apache.org/licenses/LICENSE-2.0
//
// Unless required by applicable law or agreed to in writing, software
// distributed under the License is distributed on an "AS IS" BASIS,
// WITHOUT WARRANTIES OR CONDITIONS OF ANY KIND, either express or implied.
// See the License for the specific language governing permissions and
// limitations under the License.

use std::cmp::Ordering;
use std::collections::btree_map::Entry;
use std::collections::BTreeMap;
use std::future::Future;
use std::ops::{Bound, RangeBounds};

use bytes::Bytes;
use futures::{pin_mut, StreamExt};
use futures_async_stream::try_stream;
use risingwave_common::catalog::{TableId, TableOption};
use risingwave_common::estimate_size::{EstimateSize, KvSize};
use risingwave_hummock_sdk::key::{FullKey, TableKey, TableKeyRange};
use thiserror::Error;

use crate::error::{StorageError, StorageResult};
use crate::hummock::shared_buffer::shared_buffer_batch::{SharedBufferBatch, SharedBufferBatchId};
use crate::hummock::utils::{
    cmp_delete_range_left_bounds, do_delete_sanity_check, do_insert_sanity_check,
    do_update_sanity_check, filter_with_delete_range, ENABLE_SANITY_CHECK,
};
use crate::row_serde::value_serde::ValueRowSerde;
use crate::storage_value::StorageValue;
use crate::store::*;
<<<<<<< HEAD
const MEM_TABLE_SPILL_THRESHOLD: usize = 64 << 20;
=======
>>>>>>> 887655fd
pub type ImmutableMemtable = SharedBufferBatch;

pub type ImmId = SharedBufferBatchId;

#[derive(Clone, Debug, EstimateSize)]
pub enum KeyOp {
    Insert(Bytes),
    Delete(Bytes),
    /// (old_value, new_value)
    Update((Bytes, Bytes)),
}

/// `MemTable` is a buffer for modify operations without encoding
#[derive(Clone)]
pub struct MemTable {
    pub(crate) buffer: BTreeMap<TableKey<Bytes>, KeyOp>,
    pub(crate) is_consistent_op: bool,
    pub(crate) kv_size: KvSize,
}

#[derive(Error, Debug)]
pub enum MemTableError {
    #[error("Inconsistent operation")]
    InconsistentOperation {
        key: TableKey<Bytes>,
        prev: KeyOp,
        new: KeyOp,
    },
}

type Result<T> = std::result::Result<T, Box<MemTableError>>;

impl MemTable {
    pub fn new(is_consistent_op: bool) -> Self {
        Self {
            buffer: BTreeMap::new(),
            is_consistent_op,
            kv_size: KvSize::new(),
        }
    }

    pub fn drain(&mut self) -> Self {
        self.kv_size.set(0);
        std::mem::replace(self, Self::new(self.is_consistent_op))
    }

    pub fn is_dirty(&self) -> bool {
        !self.buffer.is_empty()
    }

    /// write methods
    pub fn insert(&mut self, pk: TableKey<Bytes>, value: Bytes) -> Result<()> {
        if !self.is_consistent_op {
            let key_len = std::mem::size_of::<Bytes>() + pk.len();
            let insert_value = KeyOp::Insert(value);
            self.kv_size.add(&pk, &insert_value);
            let origin_value = self.buffer.insert(pk, insert_value);
            self.sub_origin_size(origin_value, key_len);

            return Ok(());
        }
        let entry = self.buffer.entry(pk);
        match entry {
            Entry::Vacant(e) => {
                let insert_value = KeyOp::Insert(value);
                self.kv_size.add(e.key(), &insert_value);
                e.insert(insert_value);
                Ok(())
            }
            Entry::Occupied(mut e) => {
                let origin_value = e.get_mut();
                self.kv_size.sub_val(origin_value);
                match origin_value {
                    KeyOp::Delete(ref mut old_value) => {
                        let old_val = std::mem::take(old_value);
                        let update_value = KeyOp::Update((old_val, value));
                        self.kv_size.add_val(&update_value);
                        e.insert(update_value);
                        Ok(())
                    }
                    KeyOp::Insert(_) | KeyOp::Update(_) => {
                        Err(MemTableError::InconsistentOperation {
                            key: e.key().clone(),
                            prev: e.get().clone(),
                            new: KeyOp::Insert(value),
                        }
                        .into())
                    }
                }
            }
        }
    }

    pub fn delete(&mut self, pk: TableKey<Bytes>, old_value: Bytes) -> Result<()> {
        let key_len = std::mem::size_of::<Bytes>() + pk.len();
        if !self.is_consistent_op {
            let delete_value = KeyOp::Delete(old_value);
            self.kv_size.add(&pk, &delete_value);
            let origin_value = self.buffer.insert(pk, delete_value);
            self.sub_origin_size(origin_value, key_len);
            return Ok(());
        }
        let entry = self.buffer.entry(pk);
        match entry {
            Entry::Vacant(e) => {
                let delete_value = KeyOp::Delete(old_value);
                self.kv_size.add(e.key(), &delete_value);
                e.insert(delete_value);
                Ok(())
            }
            Entry::Occupied(mut e) => {
                let origin_value = e.get_mut();
                self.kv_size.sub_val(origin_value);
                match origin_value {
                    KeyOp::Insert(original_value) => {
                        if ENABLE_SANITY_CHECK && original_value != &old_value {
                            return Err(Box::new(MemTableError::InconsistentOperation {
                                key: e.key().clone(),
                                prev: e.get().clone(),
                                new: KeyOp::Delete(old_value),
                            }));
                        }

                        self.kv_size.sub_size(key_len);
                        e.remove();

                        Ok(())
                    }
                    KeyOp::Delete(_) => Err(MemTableError::InconsistentOperation {
                        key: e.key().clone(),
                        prev: e.get().clone(),
                        new: KeyOp::Delete(old_value),
                    }
                    .into()),
                    KeyOp::Update(value) => {
                        let (original_old_value, original_new_value) = std::mem::take(value);
                        if ENABLE_SANITY_CHECK && original_new_value != old_value {
                            return Err(Box::new(MemTableError::InconsistentOperation {
                                key: e.key().clone(),
                                prev: e.get().clone(),
                                new: KeyOp::Delete(old_value),
                            }));
                        }
                        let delete_value = KeyOp::Delete(original_old_value);
                        self.kv_size.add_val(&delete_value);
                        e.insert(delete_value);
                        Ok(())
                    }
                }
            }
        }
    }

    pub fn update(
        &mut self,
        pk: TableKey<Bytes>,
        old_value: Bytes,
        new_value: Bytes,
    ) -> Result<()> {
        if !self.is_consistent_op {
            let key_len = std::mem::size_of::<Bytes>() + pk.len();

            let update_value = KeyOp::Update((old_value, new_value));
            self.kv_size.add(&pk, &update_value);
            let origin_value = self.buffer.insert(pk, update_value);
            self.sub_origin_size(origin_value, key_len);
            return Ok(());
        }
        let entry = self.buffer.entry(pk);
        match entry {
            Entry::Vacant(e) => {
                let update_value = KeyOp::Update((old_value, new_value));
                self.kv_size.add(e.key(), &update_value);
                e.insert(update_value);
                Ok(())
            }
            Entry::Occupied(mut e) => {
                let origin_value = e.get_mut();
                self.kv_size.sub_val(origin_value);
                match origin_value {
                    KeyOp::Insert(original_new_value) => {
                        if ENABLE_SANITY_CHECK && original_new_value != &old_value {
                            return Err(Box::new(MemTableError::InconsistentOperation {
                                key: e.key().clone(),
                                prev: e.get().clone(),
                                new: KeyOp::Update((old_value, new_value)),
                            }));
                        }
                        let new_key_op = KeyOp::Insert(new_value);
                        self.kv_size.add_val(&new_key_op);
                        e.insert(new_key_op);
                        Ok(())
                    }
                    KeyOp::Update((origin_old_value, original_new_value)) => {
                        if ENABLE_SANITY_CHECK && original_new_value != &old_value {
                            return Err(Box::new(MemTableError::InconsistentOperation {
                                key: e.key().clone(),
                                prev: e.get().clone(),
                                new: KeyOp::Update((old_value, new_value)),
                            }));
                        }
                        let old_value = std::mem::take(origin_old_value);
                        let new_key_op = KeyOp::Update((old_value, new_value));
                        self.kv_size.add_val(&new_key_op);
                        e.insert(new_key_op);
                        Ok(())
                    }
                    KeyOp::Delete(_) => Err(MemTableError::InconsistentOperation {
                        key: e.key().clone(),
                        prev: e.get().clone(),
                        new: KeyOp::Update((old_value, new_value)),
                    }
                    .into()),
                }
            }
        }
    }

    pub fn into_parts(self) -> BTreeMap<TableKey<Bytes>, KeyOp> {
        self.buffer
    }

    pub fn iter<'a, R>(
        &'a self,
        key_range: R,
    ) -> impl Iterator<Item = (&'a TableKey<Bytes>, &'a KeyOp)>
    where
        R: RangeBounds<TableKey<Bytes>> + 'a,
    {
        self.buffer.range(key_range)
    }

    fn sub_origin_size(&mut self, origin_value: Option<KeyOp>, key_len: usize) {
        if let Some(origin_value) = origin_value {
            self.kv_size.sub_val(&origin_value);
            self.kv_size.sub_size(key_len);
        }
    }
}

impl KeyOp {
    /// Print as debug string with decoded data.
    ///
    /// # Panics
    ///
    /// The function will panic if it failed to decode the bytes with provided data types.
    pub fn debug_fmt(&self, row_deserializer: &impl ValueRowSerde) -> String {
        match self {
            Self::Insert(after) => {
                let after = row_deserializer.deserialize(after.as_ref());
                format!("Insert({:?})", &after)
            }
            Self::Delete(before) => {
                let before = row_deserializer.deserialize(before.as_ref());
                format!("Delete({:?})", &before)
            }
            Self::Update((before, after)) => {
                let after = row_deserializer.deserialize(after.as_ref());
                let before = row_deserializer.deserialize(before.as_ref());
                format!("Update({:?}, {:?})", &before, &after)
            }
        }
    }
}

#[try_stream(ok = StateStoreIterItem, error = StorageError)]
pub(crate) async fn merge_stream<'a>(
    mem_table_iter: impl Iterator<Item = (&'a TableKey<Bytes>, &'a KeyOp)> + 'a,
    inner_stream: impl StateStoreReadIterStream,
    table_id: TableId,
    epoch: u64,
) {
    let inner_stream = inner_stream.peekable();
    pin_mut!(inner_stream);

    let mut mem_table_iter = mem_table_iter.fuse().peekable();

    loop {
        match (inner_stream.as_mut().peek().await, mem_table_iter.peek()) {
            (None, None) => break,
            // The mem table side has come to an end, return data from the shared storage.
            (Some(_), None) => {
                let (key, value) = inner_stream.next().await.unwrap()?;
                yield (key, value)
            }
            // The stream side has come to an end, return data from the mem table.
            (None, Some(_)) => {
                let (key, key_op) = mem_table_iter.next().unwrap();
                match key_op {
                    KeyOp::Insert(value) | KeyOp::Update((_, value)) => {
                        yield (FullKey::new(table_id, key.clone(), epoch), value.clone())
                    }
                    _ => {}
                }
            }
            (Some(Ok((inner_key, _))), Some((mem_table_key, _))) => {
                debug_assert_eq!(inner_key.user_key.table_id, table_id);
                match inner_key.user_key.table_key.cmp(mem_table_key) {
                    Ordering::Less => {
                        // yield data from storage
                        let (key, value) = inner_stream.next().await.unwrap()?;
                        yield (key, value);
                    }
                    Ordering::Equal => {
                        // both memtable and storage contain the key, so we advance both
                        // iterators and return the data in memory.

                        let (_, key_op) = mem_table_iter.next().unwrap();
                        let (key, old_value_in_inner) = inner_stream.next().await.unwrap()?;
                        match key_op {
                            KeyOp::Insert(value) => {
                                yield (key.clone(), value.clone());
                            }
                            KeyOp::Delete(_) => {}
                            KeyOp::Update((old_value, new_value)) => {
                                debug_assert!(old_value == &old_value_in_inner);

                                yield (key, new_value.clone());
                            }
                        }
                    }
                    Ordering::Greater => {
                        // yield data from mem table
                        let (key, key_op) = mem_table_iter.next().unwrap();

                        match key_op {
                            KeyOp::Insert(value) => {
                                yield (FullKey::new(table_id, key.clone(), epoch), value.clone());
                            }
                            KeyOp::Delete(_) => {}
                            KeyOp::Update(_) => unreachable!(
                                "memtable update should always be paired with a storage key"
                            ),
                        }
                    }
                }
            }
            (Some(Err(_)), Some(_)) => {
                // Throw the error.
                return Err(inner_stream.next().await.unwrap().unwrap_err());
            }
        }
    }
}

pub struct MemtableLocalStateStore<S: StateStoreWrite + StateStoreRead> {
    mem_table: MemTable,
    inner: S,

    epoch: Option<u64>,

    table_id: TableId,
    is_consistent_op: bool,
    table_option: TableOption,
}

impl<S: StateStoreWrite + StateStoreRead> MemtableLocalStateStore<S> {
    pub fn new(inner: S, option: NewLocalOptions) -> Self {
        Self {
            inner,
            mem_table: MemTable::new(option.is_consistent_op),
            epoch: None,
            table_id: option.table_id,
            is_consistent_op: option.is_consistent_op,
            table_option: option.table_option,
        }
    }

    pub fn inner(&self) -> &S {
        &self.inner
    }
}

impl<S: StateStoreWrite + StateStoreRead> LocalStateStore for MemtableLocalStateStore<S> {
    type IterStream<'a> = impl StateStoreIterItemStream + 'a;

    #[allow(clippy::unused_async)]
    async fn may_exist(
        &self,
        _key_range: TableKeyRange,
        _read_options: ReadOptions,
    ) -> StorageResult<bool> {
        Ok(true)
    }

    async fn get(
        &self,
        key: TableKey<Bytes>,
        read_options: ReadOptions,
    ) -> StorageResult<Option<Bytes>> {
        match self.mem_table.buffer.get(&key) {
            None => self.inner.get(key, self.epoch(), read_options).await,
            Some(op) => match op {
                KeyOp::Insert(value) | KeyOp::Update((_, value)) => Ok(Some(value.clone())),
                KeyOp::Delete(_) => Ok(None),
            },
        }
    }

    #[allow(clippy::manual_async_fn)]
    fn iter(
        &self,
        key_range: TableKeyRange,
        read_options: ReadOptions,
    ) -> impl Future<Output = StorageResult<Self::IterStream<'_>>> + Send + '_ {
        async move {
            let stream = self
                .inner
                .iter(key_range.clone(), self.epoch(), read_options)
                .await?;
            Ok(merge_stream(
                self.mem_table.iter(key_range),
                stream,
                self.table_id,
                self.epoch(),
            ))
        }
    }

    fn insert(
        &mut self,
        key: TableKey<Bytes>,
        new_val: Bytes,
        old_val: Option<Bytes>,
    ) -> StorageResult<()> {
        match old_val {
            None => self.mem_table.insert(key, new_val)?,
            Some(old_val) => self.mem_table.update(key, old_val, new_val)?,
        };
        Ok(())
    }

    fn delete(&mut self, key: TableKey<Bytes>, old_val: Bytes) -> StorageResult<()> {
        Ok(self.mem_table.delete(key, old_val)?)
    }

    async fn flush(
        &mut self,
        delete_ranges: Vec<(Bound<Bytes>, Bound<Bytes>)>,
    ) -> StorageResult<usize> {
        debug_assert!(delete_ranges
            .iter()
            .map(|(key, _)| key)
            .is_sorted_by(|a, b| Some(cmp_delete_range_left_bounds(a.as_ref(), b.as_ref()))));
        let buffer = self.mem_table.drain().into_parts();
        let mut kv_pairs = Vec::with_capacity(buffer.len());
        for (key, key_op) in filter_with_delete_range(buffer.into_iter(), delete_ranges.iter()) {
            match key_op {
                // Currently, some executors do not strictly comply with these semantics. As
                // a workaround you may call disable the check by initializing the
                // state store with `is_consistent_op=false`.
                KeyOp::Insert(value) => {
                    if ENABLE_SANITY_CHECK && self.is_consistent_op {
                        do_insert_sanity_check(
                            key.clone(),
                            value.clone(),
                            &self.inner,
                            self.epoch(),
                            self.table_id,
                            self.table_option,
                        )
                        .await?;
                    }
                    kv_pairs.push((key, StorageValue::new_put(value)));
                }
                KeyOp::Delete(old_value) => {
                    if ENABLE_SANITY_CHECK && self.is_consistent_op {
                        do_delete_sanity_check(
                            key.clone(),
                            old_value,
                            &self.inner,
                            self.epoch(),
                            self.table_id,
                            self.table_option,
                        )
                        .await?;
                    }
                    kv_pairs.push((key, StorageValue::new_delete()));
                }
                KeyOp::Update((old_value, new_value)) => {
                    if ENABLE_SANITY_CHECK && self.is_consistent_op {
                        do_update_sanity_check(
                            key.clone(),
                            old_value,
                            new_value.clone(),
                            &self.inner,
                            self.epoch(),
                            self.table_id,
                            self.table_option,
                        )
                        .await?;
                    }
                    kv_pairs.push((key, StorageValue::new_put(new_value)));
                }
            }
        }
        self.inner
            .ingest_batch(
                kv_pairs,
                delete_ranges,
                WriteOptions {
                    epoch: self.epoch(),
                    table_id: self.table_id,
                },
            )
            .await
    }

    fn epoch(&self) -> u64 {
        self.epoch.expect("should have set the epoch")
    }

    fn is_dirty(&self) -> bool {
        self.mem_table.is_dirty()
    }

    #[allow(clippy::unused_async)]
    async fn init(&mut self, options: InitOptions) -> StorageResult<()> {
        assert!(
            self.epoch.replace(options.epoch.curr).is_none(),
            "local state store of table id {:?} is init for more than once",
            self.table_id
        );
        Ok(())
    }

    fn seal_current_epoch(&mut self, next_epoch: u64) {
        assert!(!self.is_dirty());
        let prev_epoch = self
            .epoch
            .replace(next_epoch)
            .expect("should have init epoch before seal the first epoch");
        assert!(
            next_epoch > prev_epoch,
            "new epoch {} should be greater than current epoch: {}",
            next_epoch,
            prev_epoch
        );
    }

    async fn try_flush(&mut self) -> StorageResult<()> {
<<<<<<< HEAD
        tracing::info!("In memory state store");
        if self.mem_table.kv_size.size() > MEM_TABLE_SPILL_THRESHOLD {
            tracing::info!(
                "The size of mem table exceeds {} Mb and spill occurs. table_id {}",
                MEM_TABLE_SPILL_THRESHOLD >> 20,
                self.table_id.table_id()
            );
            self.flush(vec![]).await?;
        }

=======
>>>>>>> 887655fd
        Ok(())
    }
}

#[cfg(test)]
mod tests {
    use bytes::Bytes;
    use risingwave_hummock_sdk::key::TableKey;

    use crate::mem_table::{KeyOp, MemTable};

    #[tokio::test]
    async fn test_mem_table_memory_size() {
        let mut mem_table = MemTable::new(true);
        assert_eq!(mem_table.kv_size.size(), 0);

        mem_table
            .insert(TableKey("key1".into()), "value1".into())
            .unwrap();
        assert_eq!(
            mem_table.kv_size.size(),
            std::mem::size_of::<Bytes>()
                + Bytes::from("key1").len()
                + std::mem::size_of::<KeyOp>()
                + Bytes::from("value1").len()
        );

        // delete
        mem_table.drain();
        assert_eq!(mem_table.kv_size.size(), 0);
        mem_table
            .delete(TableKey("key2".into()), "value2".into())
            .unwrap();
        assert_eq!(
            mem_table.kv_size.size(),
            std::mem::size_of::<Bytes>()
                + Bytes::from("key2").len()
                + std::mem::size_of::<KeyOp>()
                + Bytes::from("value2").len()
        );
        mem_table
            .insert(TableKey("key2".into()), "value22".into())
            .unwrap();
        assert_eq!(
            mem_table.kv_size.size(),
            std::mem::size_of::<Bytes>()
                + Bytes::from("key2").len()
                + std::mem::size_of::<KeyOp>()
                + Bytes::from("value22").len()
                + Bytes::from("value2").len()
        );

        mem_table
            .delete(TableKey("key2".into()), "value22".into())
            .unwrap();

        assert_eq!(
            mem_table.kv_size.size(),
            std::mem::size_of::<Bytes>()
                + Bytes::from("key2").len()
                + std::mem::size_of::<KeyOp>()
                + Bytes::from("value2").len()
        );

        // update
        mem_table.drain();
        assert_eq!(mem_table.kv_size.size(), 0);
        mem_table
            .insert(TableKey("key3".into()), "value3".into())
            .unwrap();
        assert_eq!(
            mem_table.kv_size.size(),
            std::mem::size_of::<Bytes>()
                + Bytes::from("key3").len()
                + std::mem::size_of::<KeyOp>()
                + Bytes::from("value3").len()
        );

        // update-> insert
        mem_table
            .update(TableKey("key3".into()), "value3".into(), "value333".into())
            .unwrap();
        assert_eq!(
            mem_table.kv_size.size(),
            std::mem::size_of::<Bytes>()
                + Bytes::from("key3").len()
                + std::mem::size_of::<KeyOp>()
                + Bytes::from("value333").len()
        );

        mem_table.drain();
        mem_table
            .update(TableKey("key4".into()), "value4".into(), "value44".into())
            .unwrap();

        assert_eq!(
            mem_table.kv_size.size(),
            std::mem::size_of::<Bytes>()
                + Bytes::from("key4").len()
                + std::mem::size_of::<KeyOp>()
                + Bytes::from("value4").len()
                + Bytes::from("value44").len()
        );
        mem_table
            .update(
                TableKey("key4".into()),
                "value44".into(),
                "value4444".into(),
            )
            .unwrap();

        assert_eq!(
            mem_table.kv_size.size(),
            std::mem::size_of::<Bytes>()
                + Bytes::from("key4").len()
                + std::mem::size_of::<KeyOp>()
                + Bytes::from("value4").len()
                + Bytes::from("value4444").len()
        );
    }

    #[tokio::test]
    async fn test_mem_table_memory_size_not_consistent_op() {
        let mut mem_table = MemTable::new(false);
        assert_eq!(mem_table.kv_size.size(), 0);

        mem_table
            .insert(TableKey("key1".into()), "value1".into())
            .unwrap();

        assert_eq!(
            mem_table.kv_size.size(),
            std::mem::size_of::<Bytes>()
                + Bytes::from("key1").len()
                + std::mem::size_of::<KeyOp>()
                + Bytes::from("value1").len()
        );

        mem_table
            .insert(TableKey("key1".into()), "value111".into())
            .unwrap();
        assert_eq!(
            mem_table.kv_size.size(),
            std::mem::size_of::<Bytes>()
                + Bytes::from("key1").len()
                + std::mem::size_of::<KeyOp>()
                + Bytes::from("value111").len()
        );
        mem_table.drain();

        mem_table
            .update(TableKey("key4".into()), "value4".into(), "value44".into())
            .unwrap();

        assert_eq!(
            mem_table.kv_size.size(),
            std::mem::size_of::<Bytes>()
                + Bytes::from("key4").len()
                + std::mem::size_of::<KeyOp>()
                + Bytes::from("value4").len()
                + Bytes::from("value44").len()
        );
        mem_table
            .update(
                TableKey("key4".into()),
                "value44".into(),
                "value4444".into(),
            )
            .unwrap();

        assert_eq!(
            mem_table.kv_size.size(),
            std::mem::size_of::<Bytes>()
                + Bytes::from("key4").len()
                + std::mem::size_of::<KeyOp>()
                + Bytes::from("value44").len()
                + Bytes::from("value4444").len()
        );
    }
}<|MERGE_RESOLUTION|>--- conflicted
+++ resolved
@@ -35,10 +35,6 @@
 use crate::row_serde::value_serde::ValueRowSerde;
 use crate::storage_value::StorageValue;
 use crate::store::*;
-<<<<<<< HEAD
-const MEM_TABLE_SPILL_THRESHOLD: usize = 64 << 20;
-=======
->>>>>>> 887655fd
 pub type ImmutableMemtable = SharedBufferBatch;
 
 pub type ImmId = SharedBufferBatchId;
@@ -580,19 +576,6 @@
     }
 
     async fn try_flush(&mut self) -> StorageResult<()> {
-<<<<<<< HEAD
-        tracing::info!("In memory state store");
-        if self.mem_table.kv_size.size() > MEM_TABLE_SPILL_THRESHOLD {
-            tracing::info!(
-                "The size of mem table exceeds {} Mb and spill occurs. table_id {}",
-                MEM_TABLE_SPILL_THRESHOLD >> 20,
-                self.table_id.table_id()
-            );
-            self.flush(vec![]).await?;
-        }
-
-=======
->>>>>>> 887655fd
         Ok(())
     }
 }
