// Copyright 2023 RisingWave Labs
//
// Licensed under the Apache License, Version 2.0 (the "License");
// you may not use this file except in compliance with the License.
// You may obtain a copy of the License at
//
//     http://www.apache.org/licenses/LICENSE-2.0
//
// Unless required by applicable law or agreed to in writing, software
// distributed under the License is distributed on an "AS IS" BASIS,
// WITHOUT WARRANTIES OR CONDITIONS OF ANY KIND, either express or implied.
// See the License for the specific language governing permissions and
// limitations under the License.

<<<<<<< HEAD
pub mod shared_buffer_batch;
#[expect(dead_code)]
pub mod shared_buffer_uploader;

use std::collections::{BTreeMap, HashMap};
use std::ops::{Bound, RangeBounds};
use std::sync::atomic::Ordering::Relaxed;
use std::sync::atomic::{AtomicU64, AtomicUsize};
use std::sync::{Arc, LazyLock};

use risingwave_common::catalog::TableId;
use risingwave_hummock_sdk::key::{bound_table_key_range, user_key, TableKey, UserKey};
use risingwave_hummock_sdk::LocalSstableInfo;
use risingwave_pb::hummock::{KeyRange, SstableInfo};

use self::shared_buffer_batch::SharedBufferBatch;
use crate::hummock::iterator::{
    HummockIteratorDirection, HummockIteratorUnion, OrderedMergeIteratorInner,
    UnorderedMergeIteratorInner,
};
use crate::hummock::shared_buffer::shared_buffer_batch::SharedBufferBatchIterator;
use crate::hummock::shared_buffer::shared_buffer_uploader::UploadTaskPayload;
use crate::hummock::sstable::SstableIteratorReadOptions;
use crate::hummock::utils::filter_single_sst;
use crate::hummock::{HummockIteratorType, HummockResult, SstableIteratorType, SstableStore};
use crate::monitor::StoreLocalStatistic;

pub static SHARED_BUFFER_BATCH_ID_GENERATOR: LazyLock<AtomicU64> =
    LazyLock::new(|| AtomicU64::new(0));

#[derive(Debug, Clone, PartialEq)]
pub enum UncommittedData {
    Sst(LocalSstableInfo),
    Batch(SharedBufferBatch),
}

pub fn get_sst_key_range(info: &SstableInfo) -> &KeyRange {
    let key_range = info
        .key_range
        .as_ref()
        .expect("local sstable should have key range");
    key_range
}

impl UncommittedData {
    pub fn start_user_key(&self) -> UserKey<&[u8]> {
        match self {
            UncommittedData::Sst(LocalSstableInfo { sst_info: info, .. }) => {
                let key_range = get_sst_key_range(info);
                UserKey::decode(user_key(key_range.left.as_slice()))
            }
            UncommittedData::Batch(batch) => batch.start_user_key(),
        }
    }

    pub fn end_user_key(&self) -> UserKey<&[u8]> {
        match self {
            UncommittedData::Sst(LocalSstableInfo { sst_info: info, .. }) => {
                let key_range = get_sst_key_range(info);
                UserKey::decode(user_key(key_range.right.as_slice()))
            }
            UncommittedData::Batch(batch) => batch.start_user_key(),
        }
    }
}

pub(crate) type OrderIndex = usize;
/// `{ end_key -> batch }`
/// `{ (end key, order_id) -> batch }`
pub(crate) type KeyIndexedUncommittedData = BTreeMap<(Vec<u8>, OrderIndex), UncommittedData>;
/// uncommitted data sorted by order index in descending order. Data in the same inner list share
/// the same order index, which means their keys don't overlap.
pub(crate) type OrderSortedUncommittedData = Vec<Vec<UncommittedData>>;

pub fn to_order_sorted(key_indexed_data: KeyIndexedUncommittedData) -> OrderSortedUncommittedData {
    let mut order_indexed_data = BTreeMap::new();
    for ((_, order_id), data) in key_indexed_data {
        order_indexed_data
            .entry(order_id)
            .or_insert_with(Vec::new)
            .push(data);
    }
    // Take rev here to ensure order index sorted in descending order.
    order_indexed_data.into_values().rev().collect()
}

#[allow(type_alias_bounds)]
pub type UncommittedDataIteratorType<
    D: HummockIteratorDirection,
    I: SstableIteratorType<Direction = D>,
> = HummockIteratorUnion<D, SharedBufferBatchIterator<D>, I>;

#[allow(type_alias_bounds)]
pub type SharedBufferIteratorType<
    D: HummockIteratorDirection,
    I: SstableIteratorType<Direction = D>,
> = OrderedMergeIteratorInner<
    HummockIteratorUnion<
        D,
        UncommittedDataIteratorType<D, I>,
        UnorderedMergeIteratorInner<UncommittedDataIteratorType<D, I>>,
    >,
>;

pub(crate) async fn build_ordered_merge_iter<T: HummockIteratorType>(
    uncommitted_data: &OrderSortedUncommittedData,
    sstable_store: Arc<SstableStore>,
    local_stats: &mut StoreLocalStatistic,
    read_options: Arc<SstableIteratorReadOptions>,
) -> HummockResult<SharedBufferIteratorType<T::Direction, T::SstableIteratorType>> {
    let mut ordered_iters = Vec::with_capacity(uncommitted_data.len());
    for data_list in uncommitted_data {
        let mut data_iters = Vec::new();
        for data in data_list {
            match data {
                UncommittedData::Batch(batch) => {
                    data_iters.push(UncommittedDataIteratorType::First(
                        batch.clone().into_directed_iter::<T::Direction>(),
                    ));
                }
                UncommittedData::Sst(LocalSstableInfo {
                    sst_info: sstable_info,
                    ..
                }) => {
                    let table = sstable_store.sstable(sstable_info, local_stats).await?;
                    data_iters.push(UncommittedDataIteratorType::Second(
                        T::SstableIteratorType::create(
                            table,
                            sstable_store.clone(),
                            read_options.clone(),
                        ),
                    ));
                }
            }
        }
        if data_iters.is_empty() {
            continue;
        } else if data_iters.len() == 1 {
            ordered_iters.push(HummockIteratorUnion::First(data_iters.pop().unwrap()));
        } else {
            ordered_iters.push(HummockIteratorUnion::Second(
                UnorderedMergeIteratorInner::new(data_iters),
            ));
        }
    }
    Ok(OrderedMergeIteratorInner::new(ordered_iters))
}

#[derive(Debug, Clone)]
pub struct SharedBuffer {
    uncommitted_data: KeyIndexedUncommittedData,
    // OrderIndex -> (task payload, task write batch size)
    uploading_tasks: HashMap<OrderIndex, (KeyIndexedUncommittedData, usize)>,
    upload_batches_size: usize,

    global_upload_task_size: Arc<AtomicUsize>,

    next_order_index: usize,
}

impl SharedBuffer {
    pub fn new(global_upload_task_size: Arc<AtomicUsize>) -> Self {
        Self {
            uncommitted_data: Default::default(),
            uploading_tasks: Default::default(),
            upload_batches_size: 0,
            global_upload_task_size,
            next_order_index: 0,
        }
    }

    #[cfg(test)]
    pub fn for_test() -> Self {
        Self::new(Arc::new(AtomicUsize::new(0)))
    }

    pub fn write_batch(&mut self, batch: SharedBufferBatch) {
        self.upload_batches_size += batch.size();
        let order_index = self.get_next_order_index();

        let insert_result = self.uncommitted_data.insert(
            (batch.end_user_key().encode(), order_index),
            UncommittedData::Batch(batch),
        );
        assert!(
            insert_result.is_none(),
            "duplicate end key and order index when inserting a write batch. \
            Order index: {}, previous data: {:?}",
            order_index,
            insert_result
        );
    }

    /// Gets batches from shared buffer that overlap with the given key range.
    /// The return tuple is (replicated batches, uncommitted data).
    pub fn get_overlap_data<R, B>(
        &self,
        table_id: TableId,
        table_key_range: &R,
    ) -> OrderSortedUncommittedData
    where
        R: RangeBounds<TableKey<B>>,
        B: AsRef<[u8]>,
    {
        let user_key_range = bound_table_key_range(table_id, table_key_range);
        let range = (
            match user_key_range.start_bound() {
                Bound::Included(key) => Bound::Included((key.encode(), OrderIndex::MIN)),
                Bound::Excluded(key) => Bound::Excluded((key.encode(), OrderIndex::MAX)),
                Bound::Unbounded => Bound::Unbounded,
            },
            std::ops::Bound::Unbounded,
        );

        let local_data_iter = self
            .uncommitted_data
            .range(range.clone())
            .chain(
                self.uploading_tasks
                    .values()
                    .flat_map(|(payload, _)| payload.range(range.clone())),
            )
            .filter(|(_, data)| match data {
                UncommittedData::Batch(batch) => batch.filter(table_id, table_key_range),
                UncommittedData::Sst(LocalSstableInfo { sst_info, .. }) => {
                    filter_single_sst(sst_info, table_id, table_key_range)
                }
            })
            .map(|((_, order_index), data)| (*order_index, data.clone()));

        let mut uncommitted_data = BTreeMap::new();
        for (order_index, data) in local_data_iter {
            uncommitted_data
                .entry(order_index)
                .or_insert_with(Vec::new)
                .push(data);
        }

        uncommitted_data.into_values().rev().collect()
    }

    pub fn into_uncommitted_data(self) -> Option<(KeyIndexedUncommittedData, usize)> {
        assert!(
            self.uploading_tasks.is_empty(),
            "when sync an epoch, there should not be any uploading task"
        );
        let keyed_payload = self.uncommitted_data;
        let task_write_batch_size = keyed_payload
            .values()
            .map(|data| match data {
                UncommittedData::Batch(batch) => batch.size(),
                _ => 0,
            })
            .sum();
        if keyed_payload.is_empty() {
            None
        } else {
            Some((keyed_payload, task_write_batch_size))
        }
    }

    /// Create a new upload task
    ///
    /// Return: (order index, task payload, task write batch size)
    pub fn new_upload_task(&mut self) -> Option<(OrderIndex, UploadTaskPayload, usize)> {
        // For flush write batch, currently we only flush the write batches. We first pick
        // the write batch with the smallest order index, and then start
        // from this order index, we iterate over all order indexes in
        // ascending order. We add the write batches to the task payload and
        // stop when we meet a sst.

        // Keep track of whether the data of an order index is non uploaded local batches.
        // The key is the order index. The value for sst and uploading tasks are `None`. For
        // write batches, their value is `Some((end_user_key, order index))`, which is the
        // key stored in `uncommitted_data`. We store the key in `uncommitted_data` so that
        // after we generate the upload task, we can remove the key from
        // `uncommitted_data`.
        let mut order_index_is_non_upload_batch = BTreeMap::new();
        for ((end_key, order_index), data) in &self.uncommitted_data {
            if matches!(data, UncommittedData::Batch(_)) {
                // Here we assume that for a write batch, no other uncommitted data will
                // share the same order index with it, and therefore it's safe to insert
                // into the map directly.
                order_index_is_non_upload_batch.insert(*order_index, Some((end_key, order_index)));
            } else {
                order_index_is_non_upload_batch.insert(*order_index, None);
            }
        }
        for order_index in self.uploading_tasks.keys() {
            order_index_is_non_upload_batch.insert(*order_index, None);
        }

        let mut payload_keys = Vec::new();
        // This will iterate over all order indexes in ascending order.
        for payload_keys_opt in order_index_is_non_upload_batch.values() {
            match payload_keys_opt {
                Some((end_key, order_index)) => {
                    payload_keys.push(((*end_key).clone(), **order_index));
                }
                None => {
                    if !payload_keys.is_empty() {
                        break;
                    }
                }
            }
        }

        let mut keyed_payload = KeyIndexedUncommittedData::new();
        for key in payload_keys {
            let data = self
                .uncommitted_data
                .remove(&key)
                .expect("the key to remote in the original non uploaded batches should exist");
            keyed_payload.insert(key, data);
        }

        // The min order index in the task payload will be the order index of the payload.
        let min_order_index = keyed_payload
            .keys()
            .map(|(_, order_index)| order_index)
            .min()
            .cloned();

        if let Some(min_order_index) = min_order_index {
            let task_write_batch_size = keyed_payload
                .values()
                .map(|data| match data {
                    UncommittedData::Batch(batch) => batch.size(),
                    _ => 0,
                })
                .sum();
            self.global_upload_task_size
                .fetch_add(task_write_batch_size, Relaxed);
            let ret = Some((
                min_order_index,
                to_order_sorted(keyed_payload.clone()),
                task_write_batch_size,
            ));
            self.uploading_tasks
                .insert(min_order_index, (keyed_payload, task_write_batch_size));
            ret
        } else {
            None
        }
    }

    pub fn fail_upload_task(&mut self, order_index: OrderIndex) {
        let (payload, task_write_batch_size) = self
            .uploading_tasks
            .remove(&order_index)
            .unwrap_or_else(|| {
                panic!(
                    "the order index should exist {} when fail an upload task",
                    order_index
                )
            });
        self.global_upload_task_size
            .fetch_sub(task_write_batch_size, Relaxed);
        self.uncommitted_data.extend(payload);
    }

    pub fn succeed_upload_task(
        &mut self,
        order_index: OrderIndex,
        new_sst: Vec<LocalSstableInfo>,
    ) -> Vec<LocalSstableInfo> {
        let (payload, task_write_batch_size) = self
            .uploading_tasks
            .remove(&order_index)
            .unwrap_or_else(|| {
                panic!(
                    "the order index should exist {} when succeed an upload task",
                    order_index
                )
            });
        self.global_upload_task_size
            .fetch_sub(task_write_batch_size, Relaxed);
        for sst in new_sst {
            let data = UncommittedData::Sst(sst);
            let insert_result = self
                .uncommitted_data
                .insert((data.end_user_key().encode(), order_index), data);
            assert!(
                insert_result.is_none(),
                "duplicate data end key and order index when inserting an SST. \
                Order index: {}. Previous data: {:?}",
                order_index,
                insert_result,
            );
        }
        let mut previous_sst = Vec::new();
        for data in payload.into_values() {
            match data {
                UncommittedData::Batch(batch) => {
                    self.upload_batches_size -= batch.size();
                }
                UncommittedData::Sst(sst) => {
                    previous_sst.push(sst);
                }
            }
        }
        // TODO: may want to delete the sst
        previous_sst
    }

    pub fn size(&self) -> usize {
        self.upload_batches_size
    }

    fn get_next_order_index(&mut self) -> OrderIndex {
        let ret = self.next_order_index;
        self.next_order_index += 1;
        ret
    }
}

#[cfg(test)]
mod tests {
    use core::ops::Bound::Included;
    use std::cell::RefCell;
    use std::ops::DerefMut;

    use bytes::Bytes;
    use risingwave_hummock_sdk::compaction_group::StaticCompactionGroupId;
    use risingwave_hummock_sdk::key::map_table_key_range;

    use super::*;
    use crate::hummock::iterator::test_utils::iterator_test_value_of;
    use crate::hummock::test_utils::gen_dummy_sst_info;
    use crate::hummock::HummockValue;

    fn generate_and_write_batch(
        put_keys: &[Vec<u8>],
        delete_keys: &[Vec<u8>],
        epoch: u64,
        idx: &mut usize,
        shared_buffer: &mut SharedBuffer,
    ) -> SharedBufferBatch {
        let mut shared_buffer_items = Vec::new();
        for key in put_keys {
            shared_buffer_items.push((
                Bytes::from(key.clone()),
                HummockValue::put(iterator_test_value_of(*idx).into()),
            ));
            *idx += 1;
        }
        for key in delete_keys {
            shared_buffer_items.push((Bytes::from(key.clone()), HummockValue::delete()));
        }
        shared_buffer_items.sort_by(|l, r| l.0.cmp(&r.0));
        let batch = SharedBufferBatch::for_test(shared_buffer_items, epoch, Default::default());
        shared_buffer.write_batch(batch.clone());

        batch
    }

    #[tokio::test]
    async fn test_get_overlap_batches() {
        let mut shared_buffer = SharedBuffer::for_test();
        let mut keys = Vec::new();
        for i in 0..4 {
            keys.push(format!("key_test_{:05}", i).as_bytes().to_vec());
        }
        let large_key = format!("key_test_{:05}", 9).as_bytes().to_vec();
        let mut idx = 0;

        // Write two batches in epoch1
        let epoch1 = 1;

        // Write to upload buffer
        let shared_buffer_batch1 =
            generate_and_write_batch(&keys[0..3], &[], epoch1, &mut idx, &mut shared_buffer);

        // Get overlap batches and verify
        for key in &keys[0..3] {
            // Single key
            let overlap_data = shared_buffer.get_overlap_data(
                TableId::default(),
                &map_table_key_range((Included(key.clone()), Included(key.clone()))),
            );
            assert_eq!(overlap_data.len(), 1);
            assert_eq!(
                overlap_data[0],
                vec![UncommittedData::Batch(shared_buffer_batch1.clone())],
            );

            // Forward key range
            let overlap_data = shared_buffer.get_overlap_data(
                TableId::default(),
                &map_table_key_range((Included(key.clone()), Included(keys[3].clone()))),
            );
            assert_eq!(overlap_data.len(), 1);
            assert_eq!(
                overlap_data[0],
                vec![UncommittedData::Batch(shared_buffer_batch1.clone())],
            );
        }
        // Non-existent key
        let overlap_data = shared_buffer.get_overlap_data(
            TableId::default(),
            &map_table_key_range((Included(large_key.clone()), Included(large_key.clone()))),
        );
        assert!(overlap_data.is_empty());

        // Non-existent key range forward
        let overlap_data = shared_buffer.get_overlap_data(
            TableId::default(),
            &map_table_key_range((Included(keys[3].clone()), Included(large_key))),
        );
        assert!(overlap_data.is_empty());
    }

    #[tokio::test]
    async fn test_new_upload_task() {
        let shared_buffer = RefCell::new(SharedBuffer::for_test());
        let mut idx = 0;
        let mut generate_test_data = |key: &str| {
            generate_and_write_batch(
                &[key.as_bytes().to_vec()],
                &[],
                1,
                &mut idx,
                shared_buffer.borrow_mut().deref_mut(),
            )
        };

        let batch1 = generate_test_data("aa");
        let batch2 = generate_test_data("bb");

        let (order_index1, payload1, task_size) =
            shared_buffer.borrow_mut().new_upload_task().unwrap();
        assert_eq!(order_index1, 0);
        assert_eq!(2, payload1.len());
        assert_eq!(payload1[0].len(), 1);
        assert_eq!(payload1[0], vec![UncommittedData::Batch(batch2.clone())]);
        assert_eq!(payload1[1].len(), 1);
        assert_eq!(payload1[1], vec![UncommittedData::Batch(batch1.clone())]);
        assert_eq!(task_size, batch1.size() + batch2.size());

        let batch3 = generate_test_data("cc");
        let batch4 = generate_test_data("dd");

        let (order_index2, payload2, task_size) =
            shared_buffer.borrow_mut().new_upload_task().unwrap();
        assert_eq!(order_index2, 2);
        assert_eq!(2, payload2.len());
        assert_eq!(payload2[0].len(), 1);
        assert_eq!(payload2[0], vec![UncommittedData::Batch(batch4.clone())]);
        assert_eq!(payload2[1].len(), 1);
        assert_eq!(payload2[1], vec![UncommittedData::Batch(batch3.clone())]);
        assert_eq!(task_size, batch3.size() + batch4.size());

        shared_buffer.borrow_mut().fail_upload_task(order_index1);
        let (order_index1, payload1, task_size) =
            shared_buffer.borrow_mut().new_upload_task().unwrap();
        assert_eq!(order_index1, 0);
        assert_eq!(2, payload1.len());
        assert_eq!(payload1[0].len(), 1);
        assert_eq!(payload1[0], vec![UncommittedData::Batch(batch2.clone())]);
        assert_eq!(payload1[1].len(), 1);
        assert_eq!(payload1[1], vec![UncommittedData::Batch(batch1.clone())]);
        assert_eq!(task_size, batch1.size() + batch2.size());

        let sst1 = gen_dummy_sst_info(1, vec![batch1, batch2], TableId::default(), 1);
        shared_buffer.borrow_mut().succeed_upload_task(
            order_index1,
            vec![LocalSstableInfo::with_compaction_group(
                StaticCompactionGroupId::StateDefault.into(),
                sst1,
            )],
        );
    }
}
=======
pub mod shared_buffer_batch;
>>>>>>> ede06b50
<|MERGE_RESOLUTION|>--- conflicted
+++ resolved
@@ -12,580 +12,4 @@
 // See the License for the specific language governing permissions and
 // limitations under the License.
 
-<<<<<<< HEAD
-pub mod shared_buffer_batch;
-#[expect(dead_code)]
-pub mod shared_buffer_uploader;
-
-use std::collections::{BTreeMap, HashMap};
-use std::ops::{Bound, RangeBounds};
-use std::sync::atomic::Ordering::Relaxed;
-use std::sync::atomic::{AtomicU64, AtomicUsize};
-use std::sync::{Arc, LazyLock};
-
-use risingwave_common::catalog::TableId;
-use risingwave_hummock_sdk::key::{bound_table_key_range, user_key, TableKey, UserKey};
-use risingwave_hummock_sdk::LocalSstableInfo;
-use risingwave_pb::hummock::{KeyRange, SstableInfo};
-
-use self::shared_buffer_batch::SharedBufferBatch;
-use crate::hummock::iterator::{
-    HummockIteratorDirection, HummockIteratorUnion, OrderedMergeIteratorInner,
-    UnorderedMergeIteratorInner,
-};
-use crate::hummock::shared_buffer::shared_buffer_batch::SharedBufferBatchIterator;
-use crate::hummock::shared_buffer::shared_buffer_uploader::UploadTaskPayload;
-use crate::hummock::sstable::SstableIteratorReadOptions;
-use crate::hummock::utils::filter_single_sst;
-use crate::hummock::{HummockIteratorType, HummockResult, SstableIteratorType, SstableStore};
-use crate::monitor::StoreLocalStatistic;
-
-pub static SHARED_BUFFER_BATCH_ID_GENERATOR: LazyLock<AtomicU64> =
-    LazyLock::new(|| AtomicU64::new(0));
-
-#[derive(Debug, Clone, PartialEq)]
-pub enum UncommittedData {
-    Sst(LocalSstableInfo),
-    Batch(SharedBufferBatch),
-}
-
-pub fn get_sst_key_range(info: &SstableInfo) -> &KeyRange {
-    let key_range = info
-        .key_range
-        .as_ref()
-        .expect("local sstable should have key range");
-    key_range
-}
-
-impl UncommittedData {
-    pub fn start_user_key(&self) -> UserKey<&[u8]> {
-        match self {
-            UncommittedData::Sst(LocalSstableInfo { sst_info: info, .. }) => {
-                let key_range = get_sst_key_range(info);
-                UserKey::decode(user_key(key_range.left.as_slice()))
-            }
-            UncommittedData::Batch(batch) => batch.start_user_key(),
-        }
-    }
-
-    pub fn end_user_key(&self) -> UserKey<&[u8]> {
-        match self {
-            UncommittedData::Sst(LocalSstableInfo { sst_info: info, .. }) => {
-                let key_range = get_sst_key_range(info);
-                UserKey::decode(user_key(key_range.right.as_slice()))
-            }
-            UncommittedData::Batch(batch) => batch.start_user_key(),
-        }
-    }
-}
-
-pub(crate) type OrderIndex = usize;
-/// `{ end_key -> batch }`
-/// `{ (end key, order_id) -> batch }`
-pub(crate) type KeyIndexedUncommittedData = BTreeMap<(Vec<u8>, OrderIndex), UncommittedData>;
-/// uncommitted data sorted by order index in descending order. Data in the same inner list share
-/// the same order index, which means their keys don't overlap.
-pub(crate) type OrderSortedUncommittedData = Vec<Vec<UncommittedData>>;
-
-pub fn to_order_sorted(key_indexed_data: KeyIndexedUncommittedData) -> OrderSortedUncommittedData {
-    let mut order_indexed_data = BTreeMap::new();
-    for ((_, order_id), data) in key_indexed_data {
-        order_indexed_data
-            .entry(order_id)
-            .or_insert_with(Vec::new)
-            .push(data);
-    }
-    // Take rev here to ensure order index sorted in descending order.
-    order_indexed_data.into_values().rev().collect()
-}
-
-#[allow(type_alias_bounds)]
-pub type UncommittedDataIteratorType<
-    D: HummockIteratorDirection,
-    I: SstableIteratorType<Direction = D>,
-> = HummockIteratorUnion<D, SharedBufferBatchIterator<D>, I>;
-
-#[allow(type_alias_bounds)]
-pub type SharedBufferIteratorType<
-    D: HummockIteratorDirection,
-    I: SstableIteratorType<Direction = D>,
-> = OrderedMergeIteratorInner<
-    HummockIteratorUnion<
-        D,
-        UncommittedDataIteratorType<D, I>,
-        UnorderedMergeIteratorInner<UncommittedDataIteratorType<D, I>>,
-    >,
->;
-
-pub(crate) async fn build_ordered_merge_iter<T: HummockIteratorType>(
-    uncommitted_data: &OrderSortedUncommittedData,
-    sstable_store: Arc<SstableStore>,
-    local_stats: &mut StoreLocalStatistic,
-    read_options: Arc<SstableIteratorReadOptions>,
-) -> HummockResult<SharedBufferIteratorType<T::Direction, T::SstableIteratorType>> {
-    let mut ordered_iters = Vec::with_capacity(uncommitted_data.len());
-    for data_list in uncommitted_data {
-        let mut data_iters = Vec::new();
-        for data in data_list {
-            match data {
-                UncommittedData::Batch(batch) => {
-                    data_iters.push(UncommittedDataIteratorType::First(
-                        batch.clone().into_directed_iter::<T::Direction>(),
-                    ));
-                }
-                UncommittedData::Sst(LocalSstableInfo {
-                    sst_info: sstable_info,
-                    ..
-                }) => {
-                    let table = sstable_store.sstable(sstable_info, local_stats).await?;
-                    data_iters.push(UncommittedDataIteratorType::Second(
-                        T::SstableIteratorType::create(
-                            table,
-                            sstable_store.clone(),
-                            read_options.clone(),
-                        ),
-                    ));
-                }
-            }
-        }
-        if data_iters.is_empty() {
-            continue;
-        } else if data_iters.len() == 1 {
-            ordered_iters.push(HummockIteratorUnion::First(data_iters.pop().unwrap()));
-        } else {
-            ordered_iters.push(HummockIteratorUnion::Second(
-                UnorderedMergeIteratorInner::new(data_iters),
-            ));
-        }
-    }
-    Ok(OrderedMergeIteratorInner::new(ordered_iters))
-}
-
-#[derive(Debug, Clone)]
-pub struct SharedBuffer {
-    uncommitted_data: KeyIndexedUncommittedData,
-    // OrderIndex -> (task payload, task write batch size)
-    uploading_tasks: HashMap<OrderIndex, (KeyIndexedUncommittedData, usize)>,
-    upload_batches_size: usize,
-
-    global_upload_task_size: Arc<AtomicUsize>,
-
-    next_order_index: usize,
-}
-
-impl SharedBuffer {
-    pub fn new(global_upload_task_size: Arc<AtomicUsize>) -> Self {
-        Self {
-            uncommitted_data: Default::default(),
-            uploading_tasks: Default::default(),
-            upload_batches_size: 0,
-            global_upload_task_size,
-            next_order_index: 0,
-        }
-    }
-
-    #[cfg(test)]
-    pub fn for_test() -> Self {
-        Self::new(Arc::new(AtomicUsize::new(0)))
-    }
-
-    pub fn write_batch(&mut self, batch: SharedBufferBatch) {
-        self.upload_batches_size += batch.size();
-        let order_index = self.get_next_order_index();
-
-        let insert_result = self.uncommitted_data.insert(
-            (batch.end_user_key().encode(), order_index),
-            UncommittedData::Batch(batch),
-        );
-        assert!(
-            insert_result.is_none(),
-            "duplicate end key and order index when inserting a write batch. \
-            Order index: {}, previous data: {:?}",
-            order_index,
-            insert_result
-        );
-    }
-
-    /// Gets batches from shared buffer that overlap with the given key range.
-    /// The return tuple is (replicated batches, uncommitted data).
-    pub fn get_overlap_data<R, B>(
-        &self,
-        table_id: TableId,
-        table_key_range: &R,
-    ) -> OrderSortedUncommittedData
-    where
-        R: RangeBounds<TableKey<B>>,
-        B: AsRef<[u8]>,
-    {
-        let user_key_range = bound_table_key_range(table_id, table_key_range);
-        let range = (
-            match user_key_range.start_bound() {
-                Bound::Included(key) => Bound::Included((key.encode(), OrderIndex::MIN)),
-                Bound::Excluded(key) => Bound::Excluded((key.encode(), OrderIndex::MAX)),
-                Bound::Unbounded => Bound::Unbounded,
-            },
-            std::ops::Bound::Unbounded,
-        );
-
-        let local_data_iter = self
-            .uncommitted_data
-            .range(range.clone())
-            .chain(
-                self.uploading_tasks
-                    .values()
-                    .flat_map(|(payload, _)| payload.range(range.clone())),
-            )
-            .filter(|(_, data)| match data {
-                UncommittedData::Batch(batch) => batch.filter(table_id, table_key_range),
-                UncommittedData::Sst(LocalSstableInfo { sst_info, .. }) => {
-                    filter_single_sst(sst_info, table_id, table_key_range)
-                }
-            })
-            .map(|((_, order_index), data)| (*order_index, data.clone()));
-
-        let mut uncommitted_data = BTreeMap::new();
-        for (order_index, data) in local_data_iter {
-            uncommitted_data
-                .entry(order_index)
-                .or_insert_with(Vec::new)
-                .push(data);
-        }
-
-        uncommitted_data.into_values().rev().collect()
-    }
-
-    pub fn into_uncommitted_data(self) -> Option<(KeyIndexedUncommittedData, usize)> {
-        assert!(
-            self.uploading_tasks.is_empty(),
-            "when sync an epoch, there should not be any uploading task"
-        );
-        let keyed_payload = self.uncommitted_data;
-        let task_write_batch_size = keyed_payload
-            .values()
-            .map(|data| match data {
-                UncommittedData::Batch(batch) => batch.size(),
-                _ => 0,
-            })
-            .sum();
-        if keyed_payload.is_empty() {
-            None
-        } else {
-            Some((keyed_payload, task_write_batch_size))
-        }
-    }
-
-    /// Create a new upload task
-    ///
-    /// Return: (order index, task payload, task write batch size)
-    pub fn new_upload_task(&mut self) -> Option<(OrderIndex, UploadTaskPayload, usize)> {
-        // For flush write batch, currently we only flush the write batches. We first pick
-        // the write batch with the smallest order index, and then start
-        // from this order index, we iterate over all order indexes in
-        // ascending order. We add the write batches to the task payload and
-        // stop when we meet a sst.
-
-        // Keep track of whether the data of an order index is non uploaded local batches.
-        // The key is the order index. The value for sst and uploading tasks are `None`. For
-        // write batches, their value is `Some((end_user_key, order index))`, which is the
-        // key stored in `uncommitted_data`. We store the key in `uncommitted_data` so that
-        // after we generate the upload task, we can remove the key from
-        // `uncommitted_data`.
-        let mut order_index_is_non_upload_batch = BTreeMap::new();
-        for ((end_key, order_index), data) in &self.uncommitted_data {
-            if matches!(data, UncommittedData::Batch(_)) {
-                // Here we assume that for a write batch, no other uncommitted data will
-                // share the same order index with it, and therefore it's safe to insert
-                // into the map directly.
-                order_index_is_non_upload_batch.insert(*order_index, Some((end_key, order_index)));
-            } else {
-                order_index_is_non_upload_batch.insert(*order_index, None);
-            }
-        }
-        for order_index in self.uploading_tasks.keys() {
-            order_index_is_non_upload_batch.insert(*order_index, None);
-        }
-
-        let mut payload_keys = Vec::new();
-        // This will iterate over all order indexes in ascending order.
-        for payload_keys_opt in order_index_is_non_upload_batch.values() {
-            match payload_keys_opt {
-                Some((end_key, order_index)) => {
-                    payload_keys.push(((*end_key).clone(), **order_index));
-                }
-                None => {
-                    if !payload_keys.is_empty() {
-                        break;
-                    }
-                }
-            }
-        }
-
-        let mut keyed_payload = KeyIndexedUncommittedData::new();
-        for key in payload_keys {
-            let data = self
-                .uncommitted_data
-                .remove(&key)
-                .expect("the key to remote in the original non uploaded batches should exist");
-            keyed_payload.insert(key, data);
-        }
-
-        // The min order index in the task payload will be the order index of the payload.
-        let min_order_index = keyed_payload
-            .keys()
-            .map(|(_, order_index)| order_index)
-            .min()
-            .cloned();
-
-        if let Some(min_order_index) = min_order_index {
-            let task_write_batch_size = keyed_payload
-                .values()
-                .map(|data| match data {
-                    UncommittedData::Batch(batch) => batch.size(),
-                    _ => 0,
-                })
-                .sum();
-            self.global_upload_task_size
-                .fetch_add(task_write_batch_size, Relaxed);
-            let ret = Some((
-                min_order_index,
-                to_order_sorted(keyed_payload.clone()),
-                task_write_batch_size,
-            ));
-            self.uploading_tasks
-                .insert(min_order_index, (keyed_payload, task_write_batch_size));
-            ret
-        } else {
-            None
-        }
-    }
-
-    pub fn fail_upload_task(&mut self, order_index: OrderIndex) {
-        let (payload, task_write_batch_size) = self
-            .uploading_tasks
-            .remove(&order_index)
-            .unwrap_or_else(|| {
-                panic!(
-                    "the order index should exist {} when fail an upload task",
-                    order_index
-                )
-            });
-        self.global_upload_task_size
-            .fetch_sub(task_write_batch_size, Relaxed);
-        self.uncommitted_data.extend(payload);
-    }
-
-    pub fn succeed_upload_task(
-        &mut self,
-        order_index: OrderIndex,
-        new_sst: Vec<LocalSstableInfo>,
-    ) -> Vec<LocalSstableInfo> {
-        let (payload, task_write_batch_size) = self
-            .uploading_tasks
-            .remove(&order_index)
-            .unwrap_or_else(|| {
-                panic!(
-                    "the order index should exist {} when succeed an upload task",
-                    order_index
-                )
-            });
-        self.global_upload_task_size
-            .fetch_sub(task_write_batch_size, Relaxed);
-        for sst in new_sst {
-            let data = UncommittedData::Sst(sst);
-            let insert_result = self
-                .uncommitted_data
-                .insert((data.end_user_key().encode(), order_index), data);
-            assert!(
-                insert_result.is_none(),
-                "duplicate data end key and order index when inserting an SST. \
-                Order index: {}. Previous data: {:?}",
-                order_index,
-                insert_result,
-            );
-        }
-        let mut previous_sst = Vec::new();
-        for data in payload.into_values() {
-            match data {
-                UncommittedData::Batch(batch) => {
-                    self.upload_batches_size -= batch.size();
-                }
-                UncommittedData::Sst(sst) => {
-                    previous_sst.push(sst);
-                }
-            }
-        }
-        // TODO: may want to delete the sst
-        previous_sst
-    }
-
-    pub fn size(&self) -> usize {
-        self.upload_batches_size
-    }
-
-    fn get_next_order_index(&mut self) -> OrderIndex {
-        let ret = self.next_order_index;
-        self.next_order_index += 1;
-        ret
-    }
-}
-
-#[cfg(test)]
-mod tests {
-    use core::ops::Bound::Included;
-    use std::cell::RefCell;
-    use std::ops::DerefMut;
-
-    use bytes::Bytes;
-    use risingwave_hummock_sdk::compaction_group::StaticCompactionGroupId;
-    use risingwave_hummock_sdk::key::map_table_key_range;
-
-    use super::*;
-    use crate::hummock::iterator::test_utils::iterator_test_value_of;
-    use crate::hummock::test_utils::gen_dummy_sst_info;
-    use crate::hummock::HummockValue;
-
-    fn generate_and_write_batch(
-        put_keys: &[Vec<u8>],
-        delete_keys: &[Vec<u8>],
-        epoch: u64,
-        idx: &mut usize,
-        shared_buffer: &mut SharedBuffer,
-    ) -> SharedBufferBatch {
-        let mut shared_buffer_items = Vec::new();
-        for key in put_keys {
-            shared_buffer_items.push((
-                Bytes::from(key.clone()),
-                HummockValue::put(iterator_test_value_of(*idx).into()),
-            ));
-            *idx += 1;
-        }
-        for key in delete_keys {
-            shared_buffer_items.push((Bytes::from(key.clone()), HummockValue::delete()));
-        }
-        shared_buffer_items.sort_by(|l, r| l.0.cmp(&r.0));
-        let batch = SharedBufferBatch::for_test(shared_buffer_items, epoch, Default::default());
-        shared_buffer.write_batch(batch.clone());
-
-        batch
-    }
-
-    #[tokio::test]
-    async fn test_get_overlap_batches() {
-        let mut shared_buffer = SharedBuffer::for_test();
-        let mut keys = Vec::new();
-        for i in 0..4 {
-            keys.push(format!("key_test_{:05}", i).as_bytes().to_vec());
-        }
-        let large_key = format!("key_test_{:05}", 9).as_bytes().to_vec();
-        let mut idx = 0;
-
-        // Write two batches in epoch1
-        let epoch1 = 1;
-
-        // Write to upload buffer
-        let shared_buffer_batch1 =
-            generate_and_write_batch(&keys[0..3], &[], epoch1, &mut idx, &mut shared_buffer);
-
-        // Get overlap batches and verify
-        for key in &keys[0..3] {
-            // Single key
-            let overlap_data = shared_buffer.get_overlap_data(
-                TableId::default(),
-                &map_table_key_range((Included(key.clone()), Included(key.clone()))),
-            );
-            assert_eq!(overlap_data.len(), 1);
-            assert_eq!(
-                overlap_data[0],
-                vec![UncommittedData::Batch(shared_buffer_batch1.clone())],
-            );
-
-            // Forward key range
-            let overlap_data = shared_buffer.get_overlap_data(
-                TableId::default(),
-                &map_table_key_range((Included(key.clone()), Included(keys[3].clone()))),
-            );
-            assert_eq!(overlap_data.len(), 1);
-            assert_eq!(
-                overlap_data[0],
-                vec![UncommittedData::Batch(shared_buffer_batch1.clone())],
-            );
-        }
-        // Non-existent key
-        let overlap_data = shared_buffer.get_overlap_data(
-            TableId::default(),
-            &map_table_key_range((Included(large_key.clone()), Included(large_key.clone()))),
-        );
-        assert!(overlap_data.is_empty());
-
-        // Non-existent key range forward
-        let overlap_data = shared_buffer.get_overlap_data(
-            TableId::default(),
-            &map_table_key_range((Included(keys[3].clone()), Included(large_key))),
-        );
-        assert!(overlap_data.is_empty());
-    }
-
-    #[tokio::test]
-    async fn test_new_upload_task() {
-        let shared_buffer = RefCell::new(SharedBuffer::for_test());
-        let mut idx = 0;
-        let mut generate_test_data = |key: &str| {
-            generate_and_write_batch(
-                &[key.as_bytes().to_vec()],
-                &[],
-                1,
-                &mut idx,
-                shared_buffer.borrow_mut().deref_mut(),
-            )
-        };
-
-        let batch1 = generate_test_data("aa");
-        let batch2 = generate_test_data("bb");
-
-        let (order_index1, payload1, task_size) =
-            shared_buffer.borrow_mut().new_upload_task().unwrap();
-        assert_eq!(order_index1, 0);
-        assert_eq!(2, payload1.len());
-        assert_eq!(payload1[0].len(), 1);
-        assert_eq!(payload1[0], vec![UncommittedData::Batch(batch2.clone())]);
-        assert_eq!(payload1[1].len(), 1);
-        assert_eq!(payload1[1], vec![UncommittedData::Batch(batch1.clone())]);
-        assert_eq!(task_size, batch1.size() + batch2.size());
-
-        let batch3 = generate_test_data("cc");
-        let batch4 = generate_test_data("dd");
-
-        let (order_index2, payload2, task_size) =
-            shared_buffer.borrow_mut().new_upload_task().unwrap();
-        assert_eq!(order_index2, 2);
-        assert_eq!(2, payload2.len());
-        assert_eq!(payload2[0].len(), 1);
-        assert_eq!(payload2[0], vec![UncommittedData::Batch(batch4.clone())]);
-        assert_eq!(payload2[1].len(), 1);
-        assert_eq!(payload2[1], vec![UncommittedData::Batch(batch3.clone())]);
-        assert_eq!(task_size, batch3.size() + batch4.size());
-
-        shared_buffer.borrow_mut().fail_upload_task(order_index1);
-        let (order_index1, payload1, task_size) =
-            shared_buffer.borrow_mut().new_upload_task().unwrap();
-        assert_eq!(order_index1, 0);
-        assert_eq!(2, payload1.len());
-        assert_eq!(payload1[0].len(), 1);
-        assert_eq!(payload1[0], vec![UncommittedData::Batch(batch2.clone())]);
-        assert_eq!(payload1[1].len(), 1);
-        assert_eq!(payload1[1], vec![UncommittedData::Batch(batch1.clone())]);
-        assert_eq!(task_size, batch1.size() + batch2.size());
-
-        let sst1 = gen_dummy_sst_info(1, vec![batch1, batch2], TableId::default(), 1);
-        shared_buffer.borrow_mut().succeed_upload_task(
-            order_index1,
-            vec![LocalSstableInfo::with_compaction_group(
-                StaticCompactionGroupId::StateDefault.into(),
-                sst1,
-            )],
-        );
-    }
-}
-=======
-pub mod shared_buffer_batch;
->>>>>>> ede06b50
+pub mod shared_buffer_batch;