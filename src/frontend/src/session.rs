// Copyright 2023 RisingWave Labs
//
// Licensed under the Apache License, Version 2.0 (the "License");
// you may not use this file except in compliance with the License.
// You may obtain a copy of the License at
//
//     http://www.apache.org/licenses/LICENSE-2.0
//
// Unless required by applicable law or agreed to in writing, software
// distributed under the License is distributed on an "AS IS" BASIS,
// WITHOUT WARRANTIES OR CONDITIONS OF ANY KIND, either express or implied.
// See the License for the specific language governing permissions and
// limitations under the License.

use std::collections::HashMap;
use std::io::{Error, ErrorKind};
use std::sync::atomic::{AtomicI32, Ordering};
use std::sync::{Arc, Mutex};
use std::time::Duration;

use bytes::Bytes;
use parking_lot::{RwLock, RwLockReadGuard};
use pgwire::pg_field_descriptor::PgFieldDescriptor;
use pgwire::pg_response::PgResponse;
use pgwire::pg_server::{BoxedError, Session, SessionId, SessionManager, UserAuthenticator};
use pgwire::types::Format;
use rand::RngCore;
use risingwave_common::array::DataChunk;
use risingwave_common::catalog::DEFAULT_SCHEMA_NAME;
#[cfg(test)]
use risingwave_common::catalog::{
    DEFAULT_DATABASE_NAME, DEFAULT_SUPER_USER, DEFAULT_SUPER_USER_ID,
};
use risingwave_common::config::{load_config, BatchConfig, MetaConfig};
use risingwave_common::error::{ErrorCode, Result, RwError};
use risingwave_common::monitor::process_linux::monitor_process;
use risingwave_common::session_config::{ConfigMap, VisibilityMode};
use risingwave_common::system_param::local_manager::LocalSystemParamsManager;
use risingwave_common::telemetry::manager::TelemetryManager;
use risingwave_common::telemetry::telemetry_env_enabled;
use risingwave_common::types::DataType;
use risingwave_common::util::addr::HostAddr;
use risingwave_common::util::stream_cancel::{stream_tripwire, Trigger, Tripwire};
use risingwave_common::{GIT_SHA, RW_VERSION};
use risingwave_common_service::observer_manager::ObserverManager;
use risingwave_common_service::MetricsManager;
use risingwave_connector::source::monitor::SourceMetrics;
use risingwave_pb::common::WorkerType;
use risingwave_pb::health::health_server::HealthServer;
use risingwave_pb::meta::add_worker_node_request::Property;
use risingwave_pb::user::auth_info::EncryptionType;
use risingwave_pb::user::grant_privilege::{Action, Object};
use risingwave_rpc_client::{ComputeClientPool, ComputeClientPoolRef, MetaClient};
use risingwave_sqlparser::ast::{ObjectName, ShowObject, Statement};
use risingwave_sqlparser::parser::Parser;
use tokio::sync::oneshot::Sender;
use tokio::sync::watch;
use tokio::task::JoinHandle;
use tracing::info;

use crate::binder::{Binder, BoundStatement};
use crate::catalog::catalog_service::{CatalogReader, CatalogWriter, CatalogWriterImpl};
use crate::catalog::connection_catalog::ConnectionCatalog;
use crate::catalog::root_catalog::Catalog;
use crate::catalog::{check_schema_writable, DatabaseId, SchemaId};
use crate::handler::extended_handle::{
    handle_bind, handle_execute, handle_parse, Portal, PrepareStatement,
};
use crate::handler::handle;
use crate::handler::privilege::ObjectCheckItem;
use crate::handler::util::to_pg_field;
use crate::health_service::HealthServiceImpl;
use crate::meta_client::{FrontendMetaClient, FrontendMetaClientImpl};
use crate::monitor::FrontendMetrics;
use crate::observer::FrontendObserverNode;
use crate::scheduler::streaming_manager::{StreamingJobTracker, StreamingJobTrackerRef};
use crate::scheduler::worker_node_manager::{WorkerNodeManager, WorkerNodeManagerRef};
use crate::scheduler::SchedulerError::QueryCancelError;
use crate::scheduler::{
    DistributedQueryMetrics, HummockSnapshotManager, HummockSnapshotManagerRef, QueryManager,
};
use crate::telemetry::FrontendTelemetryCreator;
use crate::user::user_authentication::md5_hash_with_salt;
use crate::user::user_manager::UserInfoManager;
use crate::user::user_service::{UserInfoReader, UserInfoWriter, UserInfoWriterImpl};
use crate::user::UserId;
use crate::{FrontendOpts, PgResponseStream};

/// The global environment for the frontend server.
#[derive(Clone)]
pub struct FrontendEnv {
    // Different session may access catalog at the same time and catalog is protected by a
    // RwLock.
    meta_client: Arc<dyn FrontendMetaClient>,
    catalog_writer: Arc<dyn CatalogWriter>,
    catalog_reader: CatalogReader,
    user_info_writer: Arc<dyn UserInfoWriter>,
    user_info_reader: UserInfoReader,
    worker_node_manager: WorkerNodeManagerRef,
    query_manager: QueryManager,
    hummock_snapshot_manager: HummockSnapshotManagerRef,
    server_addr: HostAddr,
    client_pool: ComputeClientPoolRef,

    /// Each session is identified by (process_id,
    /// secret_key). When Cancel Request received, find corresponding session and cancel all
    /// running queries.
    sessions_map: SessionMapRef,

    pub frontend_metrics: Arc<FrontendMetrics>,

    source_metrics: Arc<SourceMetrics>,

    batch_config: BatchConfig,
    meta_config: MetaConfig,

    /// Track creating streaming jobs, used to cancel creating streaming job when cancel request
    /// received.
    creating_streaming_job_tracker: StreamingJobTrackerRef,
}

type SessionMapRef = Arc<Mutex<HashMap<(i32, i32), Arc<SessionImpl>>>>;

impl FrontendEnv {
    pub fn mock() -> Self {
        use crate::test_utils::{MockCatalogWriter, MockFrontendMetaClient, MockUserInfoWriter};

        let catalog = Arc::new(RwLock::new(Catalog::default()));
        let catalog_writer = Arc::new(MockCatalogWriter::new(catalog.clone()));
        let catalog_reader = CatalogReader::new(catalog);
        let user_info_manager = Arc::new(RwLock::new(UserInfoManager::default()));
        let user_info_writer = Arc::new(MockUserInfoWriter::new(user_info_manager.clone()));
        let user_info_reader = UserInfoReader::new(user_info_manager);
        let worker_node_manager = Arc::new(WorkerNodeManager::mock(vec![]));
        let meta_client = Arc::new(MockFrontendMetaClient {});
        let hummock_snapshot_manager = Arc::new(HummockSnapshotManager::new(meta_client.clone()));
        let compute_client_pool = Arc::new(ComputeClientPool::default());
        let query_manager = QueryManager::new(
            worker_node_manager.clone(),
            compute_client_pool,
            catalog_reader.clone(),
            Arc::new(DistributedQueryMetrics::for_test()),
            None,
        );
        let server_addr = HostAddr::try_from("127.0.0.1:4565").unwrap();
        let client_pool = Arc::new(ComputeClientPool::default());
        let creating_streaming_tracker = StreamingJobTracker::new(meta_client.clone());
        Self {
            meta_client,
            catalog_writer,
            catalog_reader,
            user_info_writer,
            user_info_reader,
            worker_node_manager,
            query_manager,
            hummock_snapshot_manager,
            server_addr,
            client_pool,
            sessions_map: Arc::new(Mutex::new(HashMap::new())),
            frontend_metrics: Arc::new(FrontendMetrics::for_test()),
            batch_config: BatchConfig::default(),
            meta_config: MetaConfig::default(),
            source_metrics: Arc::new(SourceMetrics::default()),
            creating_streaming_job_tracker: Arc::new(creating_streaming_tracker),
        }
    }

    pub async fn init(opts: FrontendOpts) -> Result<(Self, Vec<JoinHandle<()>>, Vec<Sender<()>>)> {
        let config = load_config(&opts.config_path, Some(opts.override_opts));
        info!("Starting frontend node");
        info!("> config: {:?}", config);
        info!(
            "> debug assertions: {}",
            if cfg!(debug_assertions) { "on" } else { "off" }
        );
        info!("> version: {} ({})", RW_VERSION, GIT_SHA);

        let batch_config = config.batch;
        let meta_config = config.meta;

        let frontend_address: HostAddr = opts
            .advertise_addr
            .as_ref()
            .unwrap_or_else(|| {
                tracing::warn!("advertise addr is not specified, defaulting to listen_addr");
                &opts.listen_addr
            })
            .parse()
            .unwrap();
        info!("advertise addr is {}", frontend_address);

        // Register in meta by calling `AddWorkerNode` RPC.
        let p = Property {
            is_schedulable: true,
            ..Default::default()
        };

        let (meta_client, system_params_reader) = MetaClient::register_new(
            opts.meta_addr.clone().as_str(),
            WorkerType::Frontend,
            &frontend_address,
<<<<<<< HEAD
            p,
            &config.meta,
=======
            Default::default(),
            &meta_config,
>>>>>>> 558cef5d
        )
        .await?;

        let (heartbeat_join_handle, heartbeat_shutdown_sender) = MetaClient::start_heartbeat_loop(
            meta_client.clone(),
            Duration::from_millis(config.server.heartbeat_interval_ms as u64),
            vec![],
        );
        let mut join_handles = vec![heartbeat_join_handle];
        let mut shutdown_senders = vec![heartbeat_shutdown_sender];

        let (catalog_updated_tx, catalog_updated_rx) = watch::channel(0);
        let catalog = Arc::new(RwLock::new(Catalog::default()));
        let catalog_writer = Arc::new(CatalogWriterImpl::new(
            meta_client.clone(),
            catalog_updated_rx,
        ));
        let catalog_reader = CatalogReader::new(catalog.clone());

        let worker_node_manager = Arc::new(WorkerNodeManager::new());

        let registry = prometheus::Registry::new();
        monitor_process(&registry).unwrap();

        let frontend_meta_client = Arc::new(FrontendMetaClientImpl(meta_client.clone()));
        let hummock_snapshot_manager =
            Arc::new(HummockSnapshotManager::new(frontend_meta_client.clone()));
        let compute_client_pool =
            Arc::new(ComputeClientPool::new(config.server.connection_pool_size));
        let query_manager = QueryManager::new(
            worker_node_manager.clone(),
            compute_client_pool,
            catalog_reader.clone(),
            Arc::new(DistributedQueryMetrics::new(registry.clone())),
            batch_config.distributed_query_limit,
        );

        let user_info_manager = Arc::new(RwLock::new(UserInfoManager::default()));
        let (user_info_updated_tx, user_info_updated_rx) = watch::channel(0);
        let user_info_reader = UserInfoReader::new(user_info_manager.clone());
        let user_info_writer = Arc::new(UserInfoWriterImpl::new(
            meta_client.clone(),
            user_info_updated_rx,
        ));

        let telemetry_enabled = system_params_reader.telemetry_enabled();

        let system_params_manager =
            Arc::new(LocalSystemParamsManager::new(system_params_reader.clone()));
        let frontend_observer_node = FrontendObserverNode::new(
            worker_node_manager.clone(),
            catalog,
            catalog_updated_tx,
            user_info_manager,
            user_info_updated_tx,
            hummock_snapshot_manager.clone(),
            system_params_manager.clone(),
        );
        let observer_manager =
            ObserverManager::new_with_meta_client(meta_client.clone(), frontend_observer_node)
                .await;
        let observer_join_handle = observer_manager.start().await;
        join_handles.push(observer_join_handle);

        meta_client.activate(&frontend_address).await?;

        let client_pool = Arc::new(ComputeClientPool::new(config.server.connection_pool_size));

        let frontend_metrics = Arc::new(FrontendMetrics::new(registry.clone()));
        let source_metrics = Arc::new(SourceMetrics::new(registry.clone()));

        if config.server.metrics_level > 0 {
            MetricsManager::boot_metrics_service(opts.prometheus_listener_addr.clone(), registry);
        }

        let health_srv = HealthServiceImpl::new();
        let host = opts.health_check_listener_addr.clone();

        let telemetry_manager = TelemetryManager::new(
            system_params_manager.watch_params(),
            Arc::new(meta_client.clone()),
            Arc::new(FrontendTelemetryCreator::new()),
        );

        // if the toml config file or env variable disables telemetry, do not watch system params
        // change because if any of configs disable telemetry, we should never start it
        if config.server.telemetry_enabled && telemetry_env_enabled() {
            if telemetry_enabled {
                telemetry_manager.start_telemetry_reporting().await;
            }
            let (telemetry_join_handle, telemetry_shutdown_sender) =
                telemetry_manager.watch_params_change();

            join_handles.push(telemetry_join_handle);
            shutdown_senders.push(telemetry_shutdown_sender);
        } else {
            tracing::info!("Telemetry didn't start due to config");
        }

        tokio::spawn(async move {
            tonic::transport::Server::builder()
                .add_service(HealthServer::new(health_srv))
                .serve(host.parse().unwrap())
                .await
                .unwrap();
        });
        info!(
            "Health Check RPC Listener is set up on {}",
            opts.health_check_listener_addr.clone()
        );

        let creating_streaming_job_tracker =
            Arc::new(StreamingJobTracker::new(frontend_meta_client.clone()));

        Ok((
            Self {
                catalog_reader,
                catalog_writer,
                user_info_reader,
                user_info_writer,
                worker_node_manager,
                meta_client: frontend_meta_client,
                query_manager,
                hummock_snapshot_manager,
                server_addr: frontend_address,
                client_pool,
                frontend_metrics,
                sessions_map: Arc::new(Mutex::new(HashMap::new())),
                batch_config,
                meta_config,
                source_metrics,
                creating_streaming_job_tracker,
            },
            join_handles,
            shutdown_senders,
        ))
    }

    /// Get a reference to the frontend env's catalog writer.
    pub fn catalog_writer(&self) -> &dyn CatalogWriter {
        &*self.catalog_writer
    }

    /// Get a reference to the frontend env's catalog reader.
    pub fn catalog_reader(&self) -> &CatalogReader {
        &self.catalog_reader
    }

    /// Get a reference to the frontend env's user info writer.
    pub fn user_info_writer(&self) -> &dyn UserInfoWriter {
        &*self.user_info_writer
    }

    /// Get a reference to the frontend env's user info reader.
    pub fn user_info_reader(&self) -> &UserInfoReader {
        &self.user_info_reader
    }

    pub fn worker_node_manager(&self) -> &WorkerNodeManager {
        &self.worker_node_manager
    }

    pub fn worker_node_manager_ref(&self) -> WorkerNodeManagerRef {
        self.worker_node_manager.clone()
    }

    pub fn meta_client(&self) -> &dyn FrontendMetaClient {
        &*self.meta_client
    }

    pub fn meta_client_ref(&self) -> Arc<dyn FrontendMetaClient> {
        self.meta_client.clone()
    }

    pub fn query_manager(&self) -> &QueryManager {
        &self.query_manager
    }

    pub fn hummock_snapshot_manager(&self) -> &HummockSnapshotManagerRef {
        &self.hummock_snapshot_manager
    }

    pub fn server_address(&self) -> &HostAddr {
        &self.server_addr
    }

    pub fn client_pool(&self) -> ComputeClientPoolRef {
        self.client_pool.clone()
    }

    pub fn batch_config(&self) -> &BatchConfig {
        &self.batch_config
    }

    pub fn meta_config(&self) -> &MetaConfig {
        &self.meta_config
    }

    pub fn source_metrics(&self) -> Arc<SourceMetrics> {
        self.source_metrics.clone()
    }

    pub fn creating_streaming_job_tracker(&self) -> &StreamingJobTrackerRef {
        &self.creating_streaming_job_tracker
    }
}

pub struct AuthContext {
    pub database: String,
    pub user_name: String,
    pub user_id: UserId,
}

impl AuthContext {
    pub fn new(database: String, user_name: String, user_id: UserId) -> Self {
        Self {
            database,
            user_name,
            user_id,
        }
    }
}

pub struct SessionImpl {
    env: FrontendEnv,
    auth_context: Arc<AuthContext>,
    // Used for user authentication.
    user_authenticator: UserAuthenticator,
    /// Stores the value of configurations.
    config_map: RwLock<ConfigMap>,
    /// buffer the Notices to users,
    notices: RwLock<Vec<String>>,

    /// Identified by process_id, secret_key. Corresponds to SessionManager.
    id: (i32, i32),

    /// Query cancel flag.
    /// This flag is set only when current query is executed in local mode, and used to cancel
    /// local query.
    current_query_cancel_flag: Mutex<Option<Trigger>>,
}

impl SessionImpl {
    pub fn new(
        env: FrontendEnv,
        auth_context: Arc<AuthContext>,
        user_authenticator: UserAuthenticator,
        id: SessionId,
    ) -> Self {
        Self {
            env,
            auth_context,
            user_authenticator,
            config_map: Default::default(),
            id,
            current_query_cancel_flag: Mutex::new(None),
            notices: Default::default(),
        }
    }

    #[cfg(test)]
    pub fn mock() -> Self {
        Self {
            env: FrontendEnv::mock(),
            auth_context: Arc::new(AuthContext::new(
                DEFAULT_DATABASE_NAME.to_string(),
                DEFAULT_SUPER_USER.to_string(),
                DEFAULT_SUPER_USER_ID,
            )),
            user_authenticator: UserAuthenticator::None,
            config_map: Default::default(),
            // Mock session use non-sense id.
            id: (0, 0),
            current_query_cancel_flag: Mutex::new(None),
            notices: Default::default(),
        }
    }

    pub fn env(&self) -> &FrontendEnv {
        &self.env
    }

    pub fn auth_context(&self) -> Arc<AuthContext> {
        self.auth_context.clone()
    }

    pub fn database(&self) -> &str {
        &self.auth_context.database
    }

    pub fn user_name(&self) -> &str {
        &self.auth_context.user_name
    }

    pub fn user_id(&self) -> UserId {
        self.auth_context.user_id
    }

    pub fn config(&self) -> RwLockReadGuard<'_, ConfigMap> {
        self.config_map.read()
    }

    pub fn set_config(&self, key: &str, value: Vec<String>) -> Result<()> {
        self.config_map.write().set(key, value)
    }

    pub fn session_id(&self) -> SessionId {
        self.id
    }

    pub fn check_relation_name_duplicated(&self, name: ObjectName) -> Result<()> {
        let db_name = self.database();
        let catalog_reader = self.env().catalog_reader().read_guard();
        let (schema_name, relation_name) = {
            let (schema_name, relation_name) =
                Binder::resolve_schema_qualified_name(db_name, name)?;
            let search_path = self.config().get_search_path();
            let user_name = &self.auth_context().user_name;
            let schema_name = match schema_name {
                Some(schema_name) => schema_name,
                None => catalog_reader
                    .first_valid_schema(db_name, &search_path, user_name)?
                    .name(),
            };
            (schema_name, relation_name)
        };
        catalog_reader
            .check_relation_name_duplicated(db_name, &schema_name, &relation_name)
            .map_err(RwError::from)
    }

    pub fn check_connection_name_duplicated(&self, name: ObjectName) -> Result<()> {
        let db_name = self.database();
        let catalog_reader = self.env().catalog_reader().read_guard();
        let (schema_name, connection_name) = {
            let (schema_name, connection_name) =
                Binder::resolve_schema_qualified_name(db_name, name)?;
            let search_path = self.config().get_search_path();
            let user_name = &self.auth_context().user_name;
            let schema_name = match schema_name {
                Some(schema_name) => schema_name,
                None => catalog_reader
                    .first_valid_schema(db_name, &search_path, user_name)?
                    .name(),
            };
            (schema_name, connection_name)
        };
        catalog_reader
            .check_connection_name_duplicated(db_name, &schema_name, &connection_name)
            .map_err(RwError::from)
    }

    /// Also check if the user has the privilege to create in the schema.
    pub fn get_database_and_schema_id_for_create(
        &self,
        schema_name: Option<String>,
    ) -> Result<(DatabaseId, SchemaId)> {
        let db_name = self.database();

        let search_path = self.config().get_search_path();
        let user_name = &self.auth_context().user_name;

        let catalog_reader = self.env().catalog_reader().read_guard();
        let schema = match schema_name {
            Some(schema_name) => catalog_reader.get_schema_by_name(db_name, &schema_name)?,
            None => catalog_reader.first_valid_schema(db_name, &search_path, user_name)?,
        };

        check_schema_writable(&schema.name())?;
        if schema.name() != DEFAULT_SCHEMA_NAME {
            self.check_privileges(&[ObjectCheckItem::new(
                schema.owner(),
                Action::Create,
                Object::SchemaId(schema.id()),
            )])?;
        }

        let db_id = catalog_reader.get_database_by_name(db_name)?.id();
        Ok((db_id, schema.id()))
    }

    pub fn get_connection_by_name(
        &self,
        schema_name: Option<String>,
        connection_name: &str,
    ) -> Result<Arc<ConnectionCatalog>> {
        let db_name = self.database();
        let search_path = self.config().get_search_path();
        let user_name = &self.auth_context().user_name;

        let catalog_reader = self.env().catalog_reader().read_guard();
        let schema = match schema_name {
            Some(schema_name) => catalog_reader.get_schema_by_name(db_name, &schema_name)?,
            None => catalog_reader.first_valid_schema(db_name, &search_path, user_name)?,
        };
        let schema = catalog_reader.get_schema_by_name(db_name, schema.name().as_str())?;
        let connection = schema
            .get_connection_by_name(connection_name)
            .ok_or(RwError::from(ErrorCode::ItemNotFound(format!(
                "connection {} not found",
                connection_name
            ))))?;
        Ok(connection.clone())
    }

    pub fn clear_cancel_query_flag(&self) {
        let mut flag = self.current_query_cancel_flag.lock().unwrap();
        *flag = None;
    }

    pub fn reset_cancel_query_flag(&self) -> Tripwire<std::result::Result<DataChunk, BoxedError>> {
        let mut flag = self.current_query_cancel_flag.lock().unwrap();
        let (trigger, tripwire) = stream_tripwire(|| Err(Box::new(QueryCancelError) as BoxedError));
        *flag = Some(trigger);
        tripwire
    }

    fn clear_notices(&self) {
        *self.notices.write() = vec![];
    }

    pub fn cancel_current_query(&self) {
        let mut flag_guard = self.current_query_cancel_flag.lock().unwrap();
        if let Some(trigger) = flag_guard.take() {
            info!("Trying to cancel query in local mode.");
            // Current running query is in local mode
            trigger.abort();
            info!("Cancel query request sent.");
        } else {
            info!("Trying to cancel query in distributed mode.");
            self.env.query_manager().cancel_queries_in_session(self.id)
        }
        self.clear_notices()
    }

    pub fn cancel_current_creating_job(&self) {
        self.env.creating_streaming_job_tracker.abort_jobs(self.id);
        self.clear_notices()
    }

    /// This function only used for test now.
    /// Maybe we can remove it in the future.
    pub async fn run_statement(
        self: Arc<Self>,
        sql: &str,
        formats: Vec<Format>,
    ) -> std::result::Result<PgResponse<PgResponseStream>, BoxedError> {
        // Parse sql.
        let mut stmts = Parser::parse_sql(sql)
            .inspect_err(|e| tracing::error!("failed to parse sql:\n{}:\n{}", sql, e))?;
        if stmts.is_empty() {
            return Ok(PgResponse::empty_result(
                pgwire::pg_response::StatementType::EMPTY,
            ));
        }
        if stmts.len() > 1 {
            return Ok(PgResponse::empty_result_with_notice(
                pgwire::pg_response::StatementType::EMPTY,
                "cannot insert multiple commands into statement".to_string(),
            ));
        }
        let stmt = stmts.swap_remove(0);
        let rsp = {
            let mut handle_fut = Box::pin(handle(self, stmt, sql, formats));
            if cfg!(debug_assertions) {
                // Report the SQL in the log periodically if the query is slow.
                const SLOW_QUERY_LOG_PERIOD: Duration = Duration::from_secs(60);
                const SLOW_QUERY_LOG: &str = "risingwave_frontend_slow_query_log";
                loop {
                    match tokio::time::timeout(SLOW_QUERY_LOG_PERIOD, &mut handle_fut).await {
                        Ok(result) => break result,
                        Err(_) => tracing::warn!(
                            target: SLOW_QUERY_LOG,
                            sql,
                            "slow query has been running for another {SLOW_QUERY_LOG_PERIOD:?}"
                        ),
                    }
                }
            } else {
                handle_fut.await
            }
        }
        .inspect_err(|e| tracing::error!("failed to handle sql:\n{}:\n{}", sql, e))?;
        Ok(rsp)
    }

    pub fn notice_to_user(&self, str: impl Into<String>) {
        let notice = str.into();
        tracing::trace!("notice to user:{}", notice);
        self.notices.write().push(notice);
    }

    pub fn is_barrier_read(&self) -> bool {
        match self.config().get_visible_mode() {
            VisibilityMode::Default => self.env.batch_config.enable_barrier_read,
            VisibilityMode::All => true,
            VisibilityMode::Checkpoint => false,
        }
    }
}

pub struct SessionManagerImpl {
    env: FrontendEnv,
    _join_handles: Vec<JoinHandle<()>>,
    _shutdown_senders: Vec<Sender<()>>,
    number: AtomicI32,
}

impl SessionManager<PgResponseStream, PrepareStatement, Portal> for SessionManagerImpl {
    type Session = SessionImpl;

    fn connect(
        &self,
        database: &str,
        user_name: &str,
    ) -> std::result::Result<Arc<Self::Session>, BoxedError> {
        let catalog_reader = self.env.catalog_reader();
        let reader = catalog_reader.read_guard();
        let database_id = reader
            .get_database_by_name(database)
            .map_err(|_| {
                Box::new(Error::new(
                    ErrorKind::InvalidInput,
                    format!("database \"{}\" does not exist", database),
                ))
            })?
            .id();
        let user_reader = self.env.user_info_reader();
        let reader = user_reader.read_guard();
        if let Some(user) = reader.get_user_by_name(user_name) {
            if !user.can_login {
                return Err(Box::new(Error::new(
                    ErrorKind::InvalidInput,
                    format!("User {} is not allowed to login", user_name),
                )));
            }
            let has_privilege = user.grant_privileges.iter().any(|privilege| {
                privilege.object == Some(Object::DatabaseId(database_id))
                    && privilege
                        .action_with_opts
                        .iter()
                        .any(|ao| ao.action == Action::Connect as i32)
            });
            if !user.is_super && !has_privilege {
                return Err(Box::new(Error::new(
                    ErrorKind::PermissionDenied,
                    "User does not have CONNECT privilege.",
                )));
            }
            let user_authenticator = match &user.auth_info {
                None => UserAuthenticator::None,
                Some(auth_info) => {
                    if auth_info.encryption_type == EncryptionType::Plaintext as i32 {
                        UserAuthenticator::ClearText(auth_info.encrypted_value.clone())
                    } else if auth_info.encryption_type == EncryptionType::Md5 as i32 {
                        let mut salt = [0; 4];
                        let mut rng = rand::thread_rng();
                        rng.fill_bytes(&mut salt);
                        UserAuthenticator::Md5WithSalt {
                            encrypted_password: md5_hash_with_salt(
                                &auth_info.encrypted_value,
                                &salt,
                            ),
                            salt,
                        }
                    } else {
                        return Err(Box::new(Error::new(
                            ErrorKind::Unsupported,
                            format!("Unsupported auth type: {}", auth_info.encryption_type),
                        )));
                    }
                }
            };

            // Assign a session id and insert into sessions map (for cancel request).
            let secret_key = self.number.fetch_add(1, Ordering::Relaxed);
            // Use a trivial strategy: process_id and secret_key are equal.
            let id = (secret_key, secret_key);
            let session_impl: Arc<SessionImpl> = SessionImpl::new(
                self.env.clone(),
                Arc::new(AuthContext::new(
                    database.to_string(),
                    user_name.to_string(),
                    user.id,
                )),
                user_authenticator,
                id,
            )
            .into();
            self.insert_session(session_impl.clone());

            Ok(session_impl)
        } else {
            Err(Box::new(Error::new(
                ErrorKind::InvalidInput,
                format!("Role {} does not exist", user_name),
            )))
        }
    }

    /// Used when cancel request happened.
    fn cancel_queries_in_session(&self, session_id: SessionId) {
        let guard = self.env.sessions_map.lock().unwrap();
        if let Some(session) = guard.get(&session_id) {
            session.cancel_current_query()
        } else {
            info!("Current session finished, ignoring cancel query request")
        }
    }

    fn cancel_creating_jobs_in_session(&self, session_id: SessionId) {
        let guard = self.env.sessions_map.lock().unwrap();
        if let Some(session) = guard.get(&session_id) {
            session.cancel_current_creating_job()
        } else {
            info!("Current session finished, ignoring cancel creating request")
        }
    }

    fn end_session(&self, session: &Self::Session) {
        self.delete_session(&session.session_id());
    }
}

impl SessionManagerImpl {
    pub async fn new(opts: FrontendOpts) -> Result<Self> {
        let (env, join_handles, shutdown_senders) = FrontendEnv::init(opts).await?;
        Ok(Self {
            env,
            _join_handles: join_handles,
            _shutdown_senders: shutdown_senders,
            number: AtomicI32::new(0),
        })
    }

    fn insert_session(&self, session: Arc<SessionImpl>) {
        let mut write_guard = self.env.sessions_map.lock().unwrap();
        write_guard.insert(session.id(), session);
    }

    fn delete_session(&self, session_id: &SessionId) {
        let mut write_guard = self.env.sessions_map.lock().unwrap();
        write_guard.remove(session_id);
    }
}

#[async_trait::async_trait]
impl Session<PgResponseStream, PrepareStatement, Portal> for SessionImpl {
    /// A copy of run_statement but exclude the parser part so each run must be at most one
    /// statement. The str sql use the to_string of AST. Consider Reuse later.
    async fn run_one_query(
        self: Arc<Self>,
        stmt: Statement,
        format: Format,
    ) -> std::result::Result<PgResponse<PgResponseStream>, BoxedError> {
        let sql_str = stmt.to_string();
        let rsp = {
            let mut handle_fut = Box::pin(handle(self, stmt, &sql_str, vec![format]));
            if cfg!(debug_assertions) {
                // Report the SQL in the log periodically if the query is slow.
                const SLOW_QUERY_LOG_PERIOD: Duration = Duration::from_secs(60);
                loop {
                    match tokio::time::timeout(SLOW_QUERY_LOG_PERIOD, &mut handle_fut).await {
                        Ok(result) => break result,
                        Err(_) => tracing::warn!(
                            sql_str,
                            "slow query has been running for another {SLOW_QUERY_LOG_PERIOD:?}"
                        ),
                    }
                }
            } else {
                handle_fut.await
            }
        }
        .inspect_err(|e| tracing::error!("failed to handle sql:\n{}:\n{}", sql_str, e))?;
        Ok(rsp)
    }

    fn user_authenticator(&self) -> &UserAuthenticator {
        &self.user_authenticator
    }

    fn id(&self) -> SessionId {
        self.id
    }

    fn parse(
        self: Arc<Self>,
        statement: Statement,
        params_types: Vec<DataType>,
    ) -> std::result::Result<PrepareStatement, BoxedError> {
        Ok(handle_parse(self, statement, params_types)?)
    }

    fn bind(
        self: Arc<Self>,
        prepare_statement: PrepareStatement,
        params: Vec<Bytes>,
        param_formats: Vec<Format>,
        result_formats: Vec<Format>,
    ) -> std::result::Result<Portal, BoxedError> {
        Ok(handle_bind(
            prepare_statement,
            params,
            param_formats,
            result_formats,
        )?)
    }

    async fn execute(
        self: Arc<Self>,
        portal: Portal,
    ) -> std::result::Result<PgResponse<PgResponseStream>, BoxedError> {
        let rsp = {
            let mut handle_fut = Box::pin(handle_execute(self, portal));
            if cfg!(debug_assertions) {
                // Report the SQL in the log periodically if the query is slow.
                const SLOW_QUERY_LOG_PERIOD: Duration = Duration::from_secs(60);
                loop {
                    match tokio::time::timeout(SLOW_QUERY_LOG_PERIOD, &mut handle_fut).await {
                        Ok(result) => break result,
                        Err(_) => tracing::warn!(
                            "slow query has been running for another {SLOW_QUERY_LOG_PERIOD:?}"
                        ),
                    }
                }
            } else {
                handle_fut.await
            }
        }
        .inspect_err(|e| tracing::error!("failed to handle execute:\n{}", e))?;
        Ok(rsp)
    }

    fn describe_statement(
        self: Arc<Self>,
        prepare_statement: PrepareStatement,
    ) -> std::result::Result<(Vec<DataType>, Vec<PgFieldDescriptor>), BoxedError> {
        Ok(match prepare_statement {
            PrepareStatement::Prepared(prepare_statement) => (
                prepare_statement.bound_result.param_types,
                infer(
                    Some(prepare_statement.bound_result.bound),
                    prepare_statement.statement,
                )?,
            ),
            PrepareStatement::PureStatement(statement) => (vec![], infer(None, statement)?),
        })
    }

    fn describe_portral(
        self: Arc<Self>,
        portal: Portal,
    ) -> std::result::Result<Vec<PgFieldDescriptor>, BoxedError> {
        match portal {
            Portal::Portal(portal) => Ok(infer(Some(portal.bound_result.bound), portal.statement)?),
            Portal::PureStatement(statement) => Ok(infer(None, statement)?),
        }
    }

    fn take_notices(self: Arc<Self>) -> Vec<String> {
        let inner = &mut (*self.notices.write());
        std::mem::take(inner)
    }
}

/// Returns row description of the statement
fn infer(bound: Option<BoundStatement>, stmt: Statement) -> Result<Vec<PgFieldDescriptor>> {
    match stmt {
        Statement::Query(_)
        | Statement::Insert { .. }
        | Statement::Delete { .. }
        | Statement::Update { .. } => Ok(bound
            .unwrap()
            .output_fields()
            .iter()
            .map(to_pg_field)
            .collect()),
        Statement::ShowObjects(show_object) => match show_object {
            ShowObject::Columns { table: _ } => Ok(vec![
                PgFieldDescriptor::new(
                    "Name".to_owned(),
                    DataType::Varchar.to_oid(),
                    DataType::Varchar.type_len(),
                ),
                PgFieldDescriptor::new(
                    "Type".to_owned(),
                    DataType::Varchar.to_oid(),
                    DataType::Varchar.type_len(),
                ),
            ]),
            _ => Ok(vec![PgFieldDescriptor::new(
                "Name".to_owned(),
                DataType::Varchar.to_oid(),
                DataType::Varchar.type_len(),
            )]),
        },
        Statement::ShowCreateObject { .. } => Ok(vec![
            PgFieldDescriptor::new(
                "Name".to_owned(),
                DataType::Varchar.to_oid(),
                DataType::Varchar.type_len(),
            ),
            PgFieldDescriptor::new(
                "Create Sql".to_owned(),
                DataType::Varchar.to_oid(),
                DataType::Varchar.type_len(),
            ),
        ]),
        Statement::ShowVariable { variable } => {
            let name = &variable[0].real_value().to_lowercase();
            if name.eq_ignore_ascii_case("ALL") {
                Ok(vec![
                    PgFieldDescriptor::new(
                        "Name".to_string(),
                        DataType::Varchar.to_oid(),
                        DataType::Varchar.type_len(),
                    ),
                    PgFieldDescriptor::new(
                        "Setting".to_string(),
                        DataType::Varchar.to_oid(),
                        DataType::Varchar.type_len(),
                    ),
                    PgFieldDescriptor::new(
                        "Description".to_string(),
                        DataType::Varchar.to_oid(),
                        DataType::Varchar.type_len(),
                    ),
                ])
            } else {
                Ok(vec![PgFieldDescriptor::new(
                    name.to_ascii_lowercase(),
                    DataType::Varchar.to_oid(),
                    DataType::Varchar.type_len(),
                )])
            }
        }
        Statement::Describe { name: _ } => Ok(vec![
            PgFieldDescriptor::new(
                "Name".to_owned(),
                DataType::Varchar.to_oid(),
                DataType::Varchar.type_len(),
            ),
            PgFieldDescriptor::new(
                "Type".to_owned(),
                DataType::Varchar.to_oid(),
                DataType::Varchar.type_len(),
            ),
        ]),
        Statement::Explain { .. } => Ok(vec![PgFieldDescriptor::new(
            "QUERY PLAN".to_owned(),
            DataType::Varchar.to_oid(),
            DataType::Varchar.type_len(),
        )]),
        _ => Ok(vec![]),
    }
}<|MERGE_RESOLUTION|>--- conflicted
+++ resolved
@@ -199,13 +199,8 @@
             opts.meta_addr.clone().as_str(),
             WorkerType::Frontend,
             &frontend_address,
-<<<<<<< HEAD
             p,
-            &config.meta,
-=======
-            Default::default(),
             &meta_config,
->>>>>>> 558cef5d
         )
         .await?;
 
