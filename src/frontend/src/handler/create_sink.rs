// Copyright 2023 RisingWave Labs
//
// Licensed under the Apache License, Version 2.0 (the "License");
// you may not use this file except in compliance with the License.
// You may obtain a copy of the License at
//
//     http://www.apache.org/licenses/LICENSE-2.0
//
// Unless required by applicable law or agreed to in writing, software
// distributed under the License is distributed on an "AS IS" BASIS,
// WITHOUT WARRANTIES OR CONDITIONS OF ANY KIND, either express or implied.
// See the License for the specific language governing permissions and
// limitations under the License.

use std::rc::Rc;

use itertools::Itertools;
use pgwire::pg_response::{PgResponse, StatementType};
use risingwave_common::catalog::{ConnectionId, DatabaseId, SchemaId, UserId};
use risingwave_common::error::{ErrorCode, Result};
use risingwave_connector::sink::catalog::{SinkCatalog, SinkFormatDesc};
use risingwave_connector::sink::{
    sink_compatible_format, CONNECTOR_TYPE_KEY, SINK_TYPE_OPTION,
    SINK_USER_FORCE_APPEND_ONLY_OPTION,
};
use risingwave_pb::stream_plan::stream_fragment_graph::Parallelism;
use risingwave_sqlparser::ast::{
<<<<<<< HEAD
    CreateSink, CreateSinkStatement, EmitMode, ObjectName, Query, Select, SelectItem, SetExpr,
    SinkSchema, TableFactor, TableWithJoins,
=======
    ConnectorSchema, CreateSink, CreateSinkStatement, EmitMode, Encode, Format, ObjectName, Query,
    Select, SelectItem, SetExpr, TableFactor, TableWithJoins,
>>>>>>> b0f266b0
};

use super::create_mv::get_column_names;
use super::RwPgResponse;
use crate::binder::Binder;
use crate::handler::privilege::resolve_query_privileges;
use crate::handler::HandlerArgs;
use crate::optimizer::plan_node::Explain;
use crate::optimizer::{OptimizerContext, OptimizerContextRef, PlanRef, RelationCollectorVisitor};
use crate::scheduler::streaming_manager::CreatingStreamingJobInfo;
use crate::session::SessionImpl;
use crate::stream_fragmenter::build_graph;
use crate::utils::resolve_privatelink_in_with_option;
use crate::{Planner, WithOptions};

pub fn gen_sink_query_from_name(from_name: ObjectName) -> Result<Query> {
    let table_factor = TableFactor::Table {
        name: from_name,
        alias: None,
        for_system_time_as_of_proctime: false,
    };
    let from = vec![TableWithJoins {
        relation: table_factor,
        joins: vec![],
    }];
    let select = Select {
        from,
        projection: vec![SelectItem::Wildcard(None)],
        ..Default::default()
    };
    let body = SetExpr::Select(Box::new(select));
    Ok(Query {
        with: None,
        body,
        order_by: vec![],
        limit: None,
        offset: None,
        fetch: None,
    })
}

pub fn gen_sink_plan(
    session: &SessionImpl,
    context: OptimizerContextRef,
    stmt: CreateSinkStatement,
) -> Result<(Box<Query>, PlanRef, SinkCatalog)> {
    let db_name = session.database();
    let (sink_schema_name, sink_table_name) =
        Binder::resolve_schema_qualified_name(db_name, stmt.sink_name.clone())?;

    // Used for debezium's table name
    let sink_from_table_name;
    let query = match stmt.sink_from {
        CreateSink::From(from_name) => {
            sink_from_table_name = from_name.0.last().unwrap().real_value();
            Box::new(gen_sink_query_from_name(from_name)?)
        }
        CreateSink::AsQuery(query) => {
            sink_from_table_name = sink_table_name.clone();
            query
        }
    };

    let (sink_database_id, sink_schema_id) =
        session.get_database_and_schema_id_for_create(sink_schema_name.clone())?;

    let definition = context.normalized_sql().to_owned();

    let (dependent_relations, bound) = {
        let mut binder = Binder::new_for_stream(session);
        let bound = binder.bind_query(*query.clone())?;
        (binder.included_relations(), bound)
    };

    let check_items = resolve_query_privileges(&bound);
    session.check_privileges(&check_items)?;

    // If column names not specified, use the name in materialized view.
    let col_names = get_column_names(&bound, session, stmt.columns)?;

    let mut with_options = context.with_options().clone();
    let connection_id = {
        let conn_id =
            resolve_privatelink_in_with_option(&mut with_options, &sink_schema_name, session)?;
        conn_id.map(ConnectionId)
    };

    let emit_on_window_close = stmt.emit_mode == Some(EmitMode::OnWindowClose);
    if emit_on_window_close {
        context.warn_to_user("EMIT ON WINDOW CLOSE is currently an experimental feature. Please use it with caution.");
    }

    let connector = with_options
        .get(CONNECTOR_TYPE_KEY)
        .ok_or_else(|| ErrorCode::BindError(format!("missing field '{CONNECTOR_TYPE_KEY}'")))?;
    let format_desc = match stmt.sink_schema {
        // Case A: new syntax `format ... encode ...`
        Some(f) => {
            validate_compatibility(connector, &f)?;
            Some(bind_sink_format_desc(f)?)
        },
        None => match with_options.get(SINK_TYPE_OPTION) {
            // Case B: old syntax `type = '...'`
            Some(t) => SinkFormatDesc::from_legacy_type(connector, t)?.map(|mut f| {
                session.notice_to_user("Consider using the newer syntax `FORMAT ... ENCODE ...` instead of `type = '...'`.");
                if let Some(v) = with_options.get(SINK_USER_FORCE_APPEND_ONLY_OPTION) {
                    f.options.insert(SINK_USER_FORCE_APPEND_ONLY_OPTION.into(), v.into());
                }
                f
            }),
            // Case C: no format + encode required
            None => None,
        },
    };

    let mut plan_root = Planner::new(context).plan_query(bound)?;
    if let Some(col_names) = col_names {
        plan_root.set_out_names(col_names)?;
    };

    let sink_plan = plan_root.gen_sink_plan(
        sink_table_name,
        definition,
        with_options,
        emit_on_window_close,
        db_name.to_owned(),
        sink_from_table_name,
        format_desc,
    )?;
    let sink_desc = sink_plan.sink_desc().clone();
    let sink_plan: PlanRef = sink_plan.into();

    let ctx = sink_plan.ctx();
    let explain_trace = ctx.is_explain_trace();
    if explain_trace {
        ctx.trace("Create Sink:");
        ctx.trace(sink_plan.explain_to_string());
    }

    let dependent_relations =
        RelationCollectorVisitor::collect_with(dependent_relations, sink_plan.clone());

    let sink_catalog = sink_desc.into_catalog(
        SchemaId::new(sink_schema_id),
        DatabaseId::new(sink_database_id),
        UserId::new(session.user_id()),
        connection_id,
        dependent_relations.into_iter().collect_vec(),
    );

    Ok((query, sink_plan, sink_catalog))
}

pub async fn handle_create_sink(
    handle_args: HandlerArgs,
    stmt: CreateSinkStatement,
) -> Result<RwPgResponse> {
    let session = handle_args.session.clone();

    session.check_relation_name_duplicated(stmt.sink_name.clone())?;

    let (sink, graph) = {
        let context = Rc::new(OptimizerContext::from_handler_args(handle_args));
        let (query, plan, sink) = gen_sink_plan(&session, context.clone(), stmt)?;
        let has_order_by = !query.order_by.is_empty();
        if has_order_by {
            context.warn_to_user(
                r#"The ORDER BY clause in the CREATE SINK statement has no effect at all."#
                    .to_string(),
            );
        }
        let mut graph = build_graph(plan);
        graph.parallelism = session
            .config()
            .get_streaming_parallelism()
            .map(|parallelism| Parallelism { parallelism });
        (sink, graph)
    };

    let _job_guard =
        session
            .env()
            .creating_streaming_job_tracker()
            .guard(CreatingStreamingJobInfo::new(
                session.session_id(),
                sink.database_id.database_id,
                sink.schema_id.schema_id,
                sink.name.clone(),
            ));

    let catalog_writer = session.catalog_writer()?;
    catalog_writer.create_sink(sink.to_proto(), graph).await?;

    Ok(PgResponse::empty_result(StatementType::CREATE_SINK))
}

/// Transforms the (format, encode, options) from sqlparser AST into an internal struct `SinkFormatDesc`.
/// This is an analogy to (part of) [`crate::handler::create_source::try_bind_columns_from_source`]
/// which transforms sqlparser AST `SourceSchemaV2` into `StreamSourceInfo`.
fn bind_sink_format_desc(value: ConnectorSchema) -> Result<SinkFormatDesc> {
    use risingwave_connector::sink::catalog::{SinkEncode, SinkFormat};
    use risingwave_sqlparser::ast::{Encode as E, Format as F};

    let format = match value.format {
        F::Plain => SinkFormat::AppendOnly,
        F::Upsert => SinkFormat::Upsert,
        F::Debezium => SinkFormat::Debezium,
        f @ (F::Native | F::DebeziumMongo | F::Maxwell | F::Canal) => {
            return Err(ErrorCode::BindError(format!("sink format unsupported: {f}")).into())
        }
    };
    let encode = match value.row_encode {
        E::Json => SinkEncode::Json,
        E::Protobuf => SinkEncode::Protobuf,
        E::Avro => SinkEncode::Avro,
        E::Template => SinkEncode::Template,
        e @ (E::Native | E::Csv | E::Bytes) => {
            return Err(ErrorCode::BindError(format!("sink encode unsupported: {e}")).into())
        }
    };
    let options = WithOptions::try_from(value.row_options.as_slice())?.into_inner();

    Ok(SinkFormatDesc {
        format,
        encode,
        options,
    })
}

<<<<<<< HEAD
pub fn validate_compatibility(connector: &str, format_desc: &SinkSchema) -> Result<()> {
    let compatible_formats = sink_compatible_format().get(connector).ok_or_else(|| {
        ErrorCode::BindError(format!(
            "connector {} is not supported by FORMAT ... ENCODE ... syntax",
            connector
        ))
    })?;
=======
static CONNECTORS_COMPATIBLE_FORMATS: LazyLock<HashMap<String, HashMap<Format, Vec<Encode>>>> =
    LazyLock::new(|| {
        use risingwave_connector::sink::kafka::KafkaSink;
        use risingwave_connector::sink::kinesis::KinesisSink;
        use risingwave_connector::sink::pulsar::PulsarSink;
        use risingwave_connector::sink::redis::RedisSink;
        use risingwave_connector::sink::Sink as _;

        convert_args!(hashmap!(
                KafkaSink::SINK_NAME => hashmap!(
                    Format::Plain => vec![Encode::Json, Encode::Protobuf],
                    Format::Upsert => vec![Encode::Json, Encode::Avro],
                    Format::Debezium => vec![Encode::Json],
                ),
                KinesisSink::SINK_NAME => hashmap!(
                    Format::Plain => vec![Encode::Json],
                    Format::Upsert => vec![Encode::Json],
                    Format::Debezium => vec![Encode::Json],
                ),
                PulsarSink::SINK_NAME => hashmap!(
                    Format::Plain => vec![Encode::Json],
                    Format::Upsert => vec![Encode::Json],
                    Format::Debezium => vec![Encode::Json],
                ),
                RedisSink::SINK_NAME => hashmap!(
                    Format::Plain => vec![Encode::Json,Encode::Template],
                    Format::Upsert => vec![Encode::Json,Encode::Template],
                ),
        ))
    });
pub fn validate_compatibility(connector: &str, format_desc: &ConnectorSchema) -> Result<()> {
    let compatible_formats = CONNECTORS_COMPATIBLE_FORMATS
        .get(connector)
        .ok_or_else(|| {
            ErrorCode::BindError(format!(
                "connector {} is not supported by FORMAT ... ENCODE ... syntax",
                connector
            ))
        })?;
>>>>>>> b0f266b0
    let compatible_encodes = compatible_formats.get(&format_desc.format).ok_or_else(|| {
        ErrorCode::BindError(format!(
            "connector {} does not support format {:?}",
            connector, format_desc.format
        ))
    })?;
    if !compatible_encodes.contains(&format_desc.row_encode) {
        return Err(ErrorCode::BindError(format!(
            "connector {} does not support format {:?} with encode {:?}",
            connector, format_desc.format, format_desc.row_encode
        ))
        .into());
    }
    Ok(())
}

/// For `planner_test` crate so that it does not depend directly on `connector` crate just for `SinkFormatDesc`.
impl TryFrom<&WithOptions> for Option<SinkFormatDesc> {
    type Error = risingwave_connector::sink::SinkError;

    fn try_from(value: &WithOptions) -> std::result::Result<Self, Self::Error> {
        let connector = value.get(CONNECTOR_TYPE_KEY);
        let r#type = value.get(SINK_TYPE_OPTION);
        match (connector, r#type) {
            (Some(c), Some(t)) => SinkFormatDesc::from_legacy_type(c, t),
            _ => Ok(None),
        }
    }
}

#[cfg(test)]
pub mod tests {
    use risingwave_common::catalog::{DEFAULT_DATABASE_NAME, DEFAULT_SCHEMA_NAME};

    use crate::catalog::root_catalog::SchemaPath;
    use crate::test_utils::{create_proto_file, LocalFrontend, PROTO_FILE_DATA};

    #[tokio::test]
    async fn test_create_sink_handler() {
        let proto_file = create_proto_file(PROTO_FILE_DATA);
        let sql = format!(
            r#"CREATE SOURCE t1
    WITH (connector = 'kafka', kafka.topic = 'abc', kafka.servers = 'localhost:1001')
    FORMAT PLAIN ENCODE PROTOBUF (message = '.test.TestRecord', schema.location = 'file://{}')"#,
            proto_file.path().to_str().unwrap()
        );
        let frontend = LocalFrontend::new(Default::default()).await;
        frontend.run_sql(sql).await.unwrap();

        let sql = "create materialized view mv1 as select t1.country from t1;";
        frontend.run_sql(sql).await.unwrap();

        let sql = r#"CREATE SINK snk1 FROM mv1
                    WITH (connector = 'jdbc', mysql.endpoint = '127.0.0.1:3306', mysql.table =
                        '<table_name>', mysql.database = '<database_name>', mysql.user = '<user_name>',
                        mysql.password = '<password>', type = 'append-only', force_append_only = 'true');"#.to_string();
        frontend.run_sql(sql).await.unwrap();

        let session = frontend.session_ref();
        let catalog_reader = session.env().catalog_reader().read_guard();
        let schema_path = SchemaPath::Name(DEFAULT_SCHEMA_NAME);

        // Check source exists.
        let (source, _) = catalog_reader
            .get_source_by_name(DEFAULT_DATABASE_NAME, schema_path, "t1")
            .unwrap();
        assert_eq!(source.name, "t1");

        // Check table exists.
        let (table, schema_name) = catalog_reader
            .get_table_by_name(DEFAULT_DATABASE_NAME, schema_path, "mv1")
            .unwrap();
        assert_eq!(table.name(), "mv1");

        // Check sink exists.
        let (sink, _) = catalog_reader
            .get_sink_by_name(DEFAULT_DATABASE_NAME, SchemaPath::Name(schema_name), "snk1")
            .unwrap();
        assert_eq!(sink.name, "snk1");
    }
}<|MERGE_RESOLUTION|>--- conflicted
+++ resolved
@@ -25,13 +25,8 @@
 };
 use risingwave_pb::stream_plan::stream_fragment_graph::Parallelism;
 use risingwave_sqlparser::ast::{
-<<<<<<< HEAD
-    CreateSink, CreateSinkStatement, EmitMode, ObjectName, Query, Select, SelectItem, SetExpr,
-    SinkSchema, TableFactor, TableWithJoins,
-=======
-    ConnectorSchema, CreateSink, CreateSinkStatement, EmitMode, Encode, Format, ObjectName, Query,
-    Select, SelectItem, SetExpr, TableFactor, TableWithJoins,
->>>>>>> b0f266b0
+    ConnectorSchema, CreateSink, CreateSinkStatement, EmitMode, ObjectName, Query, Select,
+    SelectItem, SetExpr, TableFactor, TableWithJoins,
 };
 
 use super::create_mv::get_column_names;
@@ -261,55 +256,13 @@
     })
 }
 
-<<<<<<< HEAD
-pub fn validate_compatibility(connector: &str, format_desc: &SinkSchema) -> Result<()> {
+pub fn validate_compatibility(connector: &str, format_desc: &ConnectorSchema) -> Result<()> {
     let compatible_formats = sink_compatible_format().get(connector).ok_or_else(|| {
         ErrorCode::BindError(format!(
             "connector {} is not supported by FORMAT ... ENCODE ... syntax",
             connector
         ))
     })?;
-=======
-static CONNECTORS_COMPATIBLE_FORMATS: LazyLock<HashMap<String, HashMap<Format, Vec<Encode>>>> =
-    LazyLock::new(|| {
-        use risingwave_connector::sink::kafka::KafkaSink;
-        use risingwave_connector::sink::kinesis::KinesisSink;
-        use risingwave_connector::sink::pulsar::PulsarSink;
-        use risingwave_connector::sink::redis::RedisSink;
-        use risingwave_connector::sink::Sink as _;
-
-        convert_args!(hashmap!(
-                KafkaSink::SINK_NAME => hashmap!(
-                    Format::Plain => vec![Encode::Json, Encode::Protobuf],
-                    Format::Upsert => vec![Encode::Json, Encode::Avro],
-                    Format::Debezium => vec![Encode::Json],
-                ),
-                KinesisSink::SINK_NAME => hashmap!(
-                    Format::Plain => vec![Encode::Json],
-                    Format::Upsert => vec![Encode::Json],
-                    Format::Debezium => vec![Encode::Json],
-                ),
-                PulsarSink::SINK_NAME => hashmap!(
-                    Format::Plain => vec![Encode::Json],
-                    Format::Upsert => vec![Encode::Json],
-                    Format::Debezium => vec![Encode::Json],
-                ),
-                RedisSink::SINK_NAME => hashmap!(
-                    Format::Plain => vec![Encode::Json,Encode::Template],
-                    Format::Upsert => vec![Encode::Json,Encode::Template],
-                ),
-        ))
-    });
-pub fn validate_compatibility(connector: &str, format_desc: &ConnectorSchema) -> Result<()> {
-    let compatible_formats = CONNECTORS_COMPATIBLE_FORMATS
-        .get(connector)
-        .ok_or_else(|| {
-            ErrorCode::BindError(format!(
-                "connector {} is not supported by FORMAT ... ENCODE ... syntax",
-                connector
-            ))
-        })?;
->>>>>>> b0f266b0
     let compatible_encodes = compatible_formats.get(&format_desc.format).ok_or_else(|| {
         ErrorCode::BindError(format!(
             "connector {} does not support format {:?}",
