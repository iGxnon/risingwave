// Copyright 2023 RisingWave Labs
//
// Licensed under the Apache License, Version 2.0 (the "License");
// you may not use this file except in compliance with the License.
// You may obtain a copy of the License at
//
//     http://www.apache.org/licenses/LICENSE-2.0
//
// Unless required by applicable law or agreed to in writing, software
// distributed under the License is distributed on an "AS IS" BASIS,
// WITHOUT WARRANTIES OR CONDITIONS OF ANY KIND, either express or implied.
// See the License for the specific language governing permissions and
// limitations under the License.

use risingwave_pb::expr::expr_node;

use super::{ExprImpl, ExprVisitor};
struct ImpureAnalyzer {}

impl ExprVisitor<bool> for ImpureAnalyzer {
    fn merge(a: bool, b: bool) -> bool {
        // the expr will be impure if any of its input is impure
        a || b
    }

    fn visit_user_defined_function(&mut self, _func_call: &super::UserDefinedFunction) -> bool {
        true
    }

    fn visit_now(&mut self, _: &super::Now) -> bool {
        true
    }

    fn visit_function_call(&mut self, func_call: &super::FunctionCall) -> bool {
        match func_call.get_expr_type() {
            expr_node::Type::Unspecified
            | expr_node::Type::InputRef
            | expr_node::Type::ConstantValue
            | expr_node::Type::Add
            | expr_node::Type::Subtract
            | expr_node::Type::Multiply
            | expr_node::Type::Divide
            | expr_node::Type::Modulus
            | expr_node::Type::Equal
            | expr_node::Type::NotEqual
            | expr_node::Type::LessThan
            | expr_node::Type::LessThanOrEqual
            | expr_node::Type::GreaterThan
            | expr_node::Type::GreaterThanOrEqual
            | expr_node::Type::And
            | expr_node::Type::Or
            | expr_node::Type::Not
            | expr_node::Type::In
            | expr_node::Type::Some
            | expr_node::Type::All
            | expr_node::Type::BitwiseAnd
            | expr_node::Type::BitwiseOr
            | expr_node::Type::BitwiseXor
            | expr_node::Type::BitwiseNot
            | expr_node::Type::BitwiseShiftLeft
            | expr_node::Type::BitwiseShiftRight
            | expr_node::Type::Extract
            | expr_node::Type::DatePart
            | expr_node::Type::TumbleStart
            | expr_node::Type::ToTimestamp
            | expr_node::Type::AtTimeZone
            | expr_node::Type::DateTrunc
            | expr_node::Type::ToTimestamp1
            | expr_node::Type::CastWithTimeZone
            | expr_node::Type::Cast
            | expr_node::Type::Substr
            | expr_node::Type::Length
            | expr_node::Type::Like
            | expr_node::Type::Upper
            | expr_node::Type::Lower
            | expr_node::Type::Trim
            | expr_node::Type::Replace
            | expr_node::Type::Position
            | expr_node::Type::Ltrim
            | expr_node::Type::Rtrim
            | expr_node::Type::Case
            | expr_node::Type::RoundDigit
            | expr_node::Type::Round
            | expr_node::Type::Ascii
            | expr_node::Type::Translate
            | expr_node::Type::Coalesce
            | expr_node::Type::ConcatWs
            | expr_node::Type::Abs
            | expr_node::Type::SplitPart
            | expr_node::Type::Ceil
            | expr_node::Type::Floor
            | expr_node::Type::ToChar
            | expr_node::Type::Md5
            | expr_node::Type::CharLength
            | expr_node::Type::Repeat
            | expr_node::Type::ConcatOp
            | expr_node::Type::BoolOut
            | expr_node::Type::OctetLength
            | expr_node::Type::BitLength
            | expr_node::Type::Overlay
            | expr_node::Type::RegexpMatch
            | expr_node::Type::Pow
            | expr_node::Type::Exp
            | expr_node::Type::Chr
            | expr_node::Type::StartsWith
            | expr_node::Type::Initcap
            | expr_node::Type::Lpad
            | expr_node::Type::Rpad
            | expr_node::Type::Reverse
            | expr_node::Type::Strpos
            | expr_node::Type::ToAscii
            | expr_node::Type::ToHex
            | expr_node::Type::QuoteIdent
            | expr_node::Type::Sin
            | expr_node::Type::Cos
            | expr_node::Type::Tan
            | expr_node::Type::Cot
            | expr_node::Type::Asin
            | expr_node::Type::Acos
            | expr_node::Type::Atan
            | expr_node::Type::Atan2
            | expr_node::Type::Sqrt
            | expr_node::Type::Degrees
            | expr_node::Type::Radians
            | expr_node::Type::IsTrue
            | expr_node::Type::IsNotTrue
            | expr_node::Type::IsFalse
            | expr_node::Type::IsNotFalse
            | expr_node::Type::IsNull
            | expr_node::Type::IsNotNull
            | expr_node::Type::IsDistinctFrom
            | expr_node::Type::IsNotDistinctFrom
            | expr_node::Type::Neg
            | expr_node::Type::Field
            | expr_node::Type::Array
            | expr_node::Type::ArrayAccess
            | expr_node::Type::ArrayRangeAccess
            | expr_node::Type::Row
            | expr_node::Type::ArrayToString
            | expr_node::Type::ArrayCat
            | expr_node::Type::ArrayAppend
            | expr_node::Type::ArrayPrepend
            | expr_node::Type::FormatType
            | expr_node::Type::ArrayDistinct
            | expr_node::Type::ArrayLength
            | expr_node::Type::Cardinality
            | expr_node::Type::TrimArray
            | expr_node::Type::ArrayRemove
            | expr_node::Type::HexToInt256
            | expr_node::Type::JsonbAccessInner
            | expr_node::Type::JsonbAccessStr
            | expr_node::Type::JsonbTypeof
            | expr_node::Type::JsonbArrayLength
            | expr_node::Type::Sind
            | expr_node::Type::Cosd
            | expr_node::Type::Cotd
            | expr_node::Type::Asind
<<<<<<< HEAD
            | expr_node::Type::Acosd
=======
            | expr_node::Type::Sinh
            | expr_node::Type::Cosh
            | expr_node::Type::Coth
            | expr_node::Type::Tanh
            | expr_node::Type::Atanh
            | expr_node::Type::Asinh
            | expr_node::Type::Acosh
>>>>>>> ed2b9003
            | expr_node::Type::Decode
            | expr_node::Type::Encode
            | expr_node::Type::Sha1
            | expr_node::Type::Sha224
            | expr_node::Type::Sha256
            | expr_node::Type::Sha384
            | expr_node::Type::Sha512
            | expr_node::Type::Tand
            | expr_node::Type::ArrayPositions
            | expr_node::Type::StringToArray =>
            // expression output is deterministic(same result for the same input)
            {
                let x = func_call
                    .inputs()
                    .iter()
                    .map(|expr| self.visit_expr(expr))
                    .reduce(Self::merge)
                    .unwrap_or_default();
                x
            }
            // expression output is not deterministic
            expr_node::Type::Vnode | expr_node::Type::Proctime | expr_node::Type::Udf => true,
        }
    }
}

pub fn is_pure(expr: &ExprImpl) -> bool {
    !is_impure(expr)
}
pub fn is_impure(expr: &ExprImpl) -> bool {
    let mut a = ImpureAnalyzer {};
    a.visit_expr(expr)
}

#[cfg(test)]
mod tests {
    use risingwave_common::types::DataType;
    use risingwave_pb::expr::expr_node::Type;

    use crate::expr::{is_impure, is_pure, ExprImpl, FunctionCall, InputRef};

    fn expect_pure(expr: &ExprImpl) {
        assert!(is_pure(expr));
        assert!(!is_impure(expr));
    }

    fn expect_impure(expr: &ExprImpl) {
        assert!(!is_pure(expr));
        assert!(is_impure(expr));
    }

    #[test]
    fn test_pure_funcs() {
        let e: ExprImpl = FunctionCall::new(
            Type::Add,
            vec![
                InputRef::new(0, DataType::Int16).into(),
                InputRef::new(0, DataType::Int16).into(),
            ],
        )
        .unwrap()
        .into();
        expect_pure(&e);

        let e: ExprImpl = FunctionCall::new(
            Type::GreaterThan,
            vec![
                InputRef::new(0, DataType::Timestamptz).into(),
                FunctionCall::new(Type::Proctime, vec![]).unwrap().into(),
            ],
        )
        .unwrap()
        .into();
        expect_impure(&e);
    }
}<|MERGE_RESOLUTION|>--- conflicted
+++ resolved
@@ -155,9 +155,7 @@
             | expr_node::Type::Cosd
             | expr_node::Type::Cotd
             | expr_node::Type::Asind
-<<<<<<< HEAD
             | expr_node::Type::Acosd
-=======
             | expr_node::Type::Sinh
             | expr_node::Type::Cosh
             | expr_node::Type::Coth
@@ -165,7 +163,6 @@
             | expr_node::Type::Atanh
             | expr_node::Type::Asinh
             | expr_node::Type::Acosh
->>>>>>> ed2b9003
             | expr_node::Type::Decode
             | expr_node::Type::Encode
             | expr_node::Type::Sha1
