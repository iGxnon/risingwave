--- conflicted
+++ resolved
@@ -12,23 +12,11 @@
 // See the License for the specific language governing permissions and
 // limitations under the License.
 
-<<<<<<< HEAD
-use risingwave_common::error::Result;
 use risingwave_common::types::Fields;
 use risingwave_frontend_macro::system_catalog;
 
 use crate::catalog::system_catalog::SysCatalogReaderImpl;
-=======
-use std::sync::LazyLock;
-
-use itertools::Itertools;
-use risingwave_common::catalog::RW_CATALOG_SCHEMA_NAME;
-use risingwave_common::row::OwnedRow;
-use risingwave_common::types::{DataType, ScalarImpl};
-
-use crate::catalog::system_catalog::{BuiltinTable, SysCatalogReaderImpl};
 use crate::error::Result;
->>>>>>> 8313b0a9
 
 #[derive(Fields)]
 #[primary_key(relation_id, name)]
@@ -50,7 +38,6 @@
     let catalog_reader = reader.catalog_reader.read_guard();
     let schemas = catalog_reader.iter_schemas(&reader.auth_context.database)?;
 
-<<<<<<< HEAD
     Ok(schemas
         .flat_map(|schema| {
             let view_rows = schema.iter_view().flat_map(|view| {
@@ -68,29 +55,9 @@
                         type_oid: column.data_type().to_oid(),
                         type_len: column.data_type().type_len(),
                         udt_type: column.data_type().pg_name().into(),
-=======
-        Ok(schemas
-            .flat_map(|schema| {
-                // view columns
-                let view_rows = schema.iter_view().flat_map(|view| {
-                    view.columns.iter().enumerate().map(|(index, column)| {
-                        OwnedRow::new(vec![
-                            Some(ScalarImpl::Int32(view.id as i32)),
-                            Some(ScalarImpl::Utf8(column.name.clone().into())),
-                            Some(ScalarImpl::Int32(index as i32 + 1)),
-                            Some(ScalarImpl::Bool(false)),
-                            Some(ScalarImpl::Bool(false)),
-                            Some(ScalarImpl::Bool(false)),
-                            Some(ScalarImpl::Utf8(column.data_type().to_string().into())),
-                            Some(ScalarImpl::Int32(column.data_type().to_oid())),
-                            Some(ScalarImpl::Int16(column.data_type().type_len())),
-                            Some(ScalarImpl::Utf8(column.data_type().pg_name().into())),
-                        ])
->>>>>>> 8313b0a9
                     })
             });
 
-<<<<<<< HEAD
             let sink_rows = schema
                 .iter_sink()
                 .flat_map(|sink| {
@@ -112,7 +79,7 @@
                 })
                 .chain(view_rows);
 
-            let rows = schema
+            let catalog_rows = schema
                 .iter_system_tables()
                 .flat_map(|table| {
                     table
@@ -134,7 +101,7 @@
                 })
                 .chain(sink_rows);
 
-            schema
+            let table_rows = schema
                 .iter_valid_table()
                 .flat_map(|table| {
                     table
@@ -154,116 +121,30 @@
                             udt_type: column.data_type().pg_name().into(),
                         })
                 })
-                .chain(rows)
+                .chain(catalog_rows);
+
+            // source columns
+            schema
+                .iter_source()
+                .flat_map(|source| {
+                    source
+                        .columns
+                        .iter()
+                        .enumerate()
+                        .map(move |(index, column)| RwColumn {
+                            relation_id: source.id as i32,
+                            name: column.name().into(),
+                            position: index as i32 + 1,
+                            is_hidden: column.is_hidden,
+                            is_primary_key: source.pk_col_ids.contains(&column.column_id()),
+                            is_distribution_key: false,
+                            data_type: column.data_type().to_string(),
+                            type_oid: column.data_type().to_oid(),
+                            type_len: column.data_type().type_len(),
+                            udt_type: column.data_type().pg_name().into(),
+                        })
+                })
+                .chain(table_rows)
         })
         .collect())
-=======
-                // sink columns
-                let sink_rows = schema
-                    .iter_sink()
-                    .flat_map(|sink| {
-                        sink.full_columns()
-                            .iter()
-                            .enumerate()
-                            .map(|(index, column)| {
-                                OwnedRow::new(vec![
-                                    Some(ScalarImpl::Int32(sink.id.sink_id as i32)),
-                                    Some(ScalarImpl::Utf8(column.name().into())),
-                                    Some(ScalarImpl::Int32(index as i32 + 1)),
-                                    Some(ScalarImpl::Bool(column.is_hidden)),
-                                    Some(ScalarImpl::Bool(sink.downstream_pk.contains(&index))),
-                                    Some(ScalarImpl::Bool(sink.distribution_key.contains(&index))),
-                                    Some(ScalarImpl::Utf8(column.data_type().to_string().into())),
-                                    Some(ScalarImpl::Int32(column.data_type().to_oid())),
-                                    Some(ScalarImpl::Int16(column.data_type().type_len())),
-                                    Some(ScalarImpl::Utf8(column.data_type().pg_name().into())),
-                                ])
-                            })
-                    })
-                    .chain(view_rows);
-
-                // pg_catalog columns
-                let catalog_rows = schema
-                    .iter_system_tables()
-                    .flat_map(|table| {
-                        table
-                            .columns
-                            .iter()
-                            .enumerate()
-                            .map(move |(index, column)| {
-                                OwnedRow::new(vec![
-                                    Some(ScalarImpl::Int32(table.id.table_id as i32)),
-                                    Some(ScalarImpl::Utf8(column.name().into())),
-                                    Some(ScalarImpl::Int32(index as i32 + 1)),
-                                    Some(ScalarImpl::Bool(column.is_hidden)),
-                                    Some(ScalarImpl::Bool(table.pk.contains(&index))),
-                                    Some(ScalarImpl::Bool(false)),
-                                    Some(ScalarImpl::Utf8(column.data_type().to_string().into())),
-                                    Some(ScalarImpl::Int32(column.data_type().to_oid())),
-                                    Some(ScalarImpl::Int16(column.data_type().type_len())),
-                                    Some(ScalarImpl::Utf8(column.data_type().pg_name().into())),
-                                ])
-                            })
-                    })
-                    .chain(sink_rows);
-
-                // table columns
-                let table_rows = schema
-                    .iter_valid_table()
-                    .flat_map(|table| {
-                        table
-                            .columns
-                            .iter()
-                            .enumerate()
-                            .map(move |(index, column)| {
-                                OwnedRow::new(vec![
-                                    Some(ScalarImpl::Int32(table.id.table_id as i32)),
-                                    Some(ScalarImpl::Utf8(column.name().into())),
-                                    Some(ScalarImpl::Int32(index as i32 + 1)),
-                                    Some(ScalarImpl::Bool(column.is_hidden)),
-                                    Some(ScalarImpl::Bool(
-                                        table.pk().iter().any(|idx| idx.column_index == index),
-                                    )),
-                                    Some(ScalarImpl::Bool(
-                                        table.distribution_key().contains(&index),
-                                    )),
-                                    Some(ScalarImpl::Utf8(column.data_type().to_string().into())),
-                                    Some(ScalarImpl::Int32(column.data_type().to_oid())),
-                                    Some(ScalarImpl::Int16(column.data_type().type_len())),
-                                    Some(ScalarImpl::Utf8(column.data_type().pg_name().into())),
-                                ])
-                            })
-                    })
-                    .chain(catalog_rows);
-
-                // source columns
-                schema
-                    .iter_source()
-                    .flat_map(|source| {
-                        source
-                            .columns
-                            .iter()
-                            .enumerate()
-                            .map(move |(index, column)| {
-                                OwnedRow::new(vec![
-                                    Some(ScalarImpl::Int32(source.id as i32)),
-                                    Some(ScalarImpl::Utf8(column.name().into())),
-                                    Some(ScalarImpl::Int32(index as i32 + 1)),
-                                    Some(ScalarImpl::Bool(column.is_hidden)),
-                                    Some(ScalarImpl::Bool(
-                                        source.pk_col_ids.contains(&column.column_id()),
-                                    )),
-                                    Some(ScalarImpl::Bool(false)),
-                                    Some(ScalarImpl::Utf8(column.data_type().to_string().into())),
-                                    Some(ScalarImpl::Int32(column.data_type().to_oid())),
-                                    Some(ScalarImpl::Int16(column.data_type().type_len())),
-                                    Some(ScalarImpl::Utf8(column.data_type().pg_name().into())),
-                                ])
-                            })
-                    })
-                    .chain(table_rows)
-            })
-            .collect_vec())
-    }
->>>>>>> 8313b0a9
 }