--- conflicted
+++ resolved
@@ -13,13 +13,12 @@
 // limitations under the License.
 
 use itertools::Itertools;
-<<<<<<< HEAD
-use risingwave_common::error::Result;
 use risingwave_common::types::{Fields, Timestamptz};
 use risingwave_common::util::epoch::Epoch;
 use risingwave_frontend_macro::system_catalog;
 
 use crate::catalog::system_catalog::SysCatalogReaderImpl;
+use crate::error::Result;
 
 #[derive(Fields)]
 struct RwDdlProgress {
@@ -57,54 +56,4 @@
         })
         .collect();
     Ok(ddl_progress)
-=======
-use risingwave_common::catalog::RW_CATALOG_SCHEMA_NAME;
-use risingwave_common::row::OwnedRow;
-use risingwave_common::types::{DataType, ScalarImpl};
-use risingwave_common::util::epoch::Epoch;
-
-use crate::catalog::system_catalog::{BuiltinTable, SysCatalogReaderImpl};
-use crate::error::Result;
-
-pub const RW_DDL_PROGRESS: BuiltinTable = BuiltinTable {
-    name: "rw_ddl_progress",
-    schema: RW_CATALOG_SCHEMA_NAME,
-    columns: &[
-        (DataType::Int64, "ddl_id"),
-        (DataType::Varchar, "ddl_statement"),
-        (DataType::Varchar, "progress"),
-        (DataType::Timestamptz, "initialized_at"),
-    ],
-    pk: &[0],
-};
-
-impl SysCatalogReaderImpl {
-    pub async fn read_ddl_progress(&self) -> Result<Vec<OwnedRow>> {
-        let ddl_progresses = self.meta_client.list_ddl_progress().await?;
-
-        let table_ids = ddl_progresses
-            .iter()
-            .map(|progress| progress.id as u32)
-            .collect_vec();
-
-        let tables = self.meta_client.get_tables(&table_ids).await?;
-
-        let ddl_progress = ddl_progresses
-            .into_iter()
-            .map(|s| {
-                let initialized_at = tables
-                    .get(&(s.id as u32))
-                    .and_then(|table| table.initialized_at_epoch.map(Epoch::from));
-
-                OwnedRow::new(vec![
-                    Some(ScalarImpl::Int64(s.id as i64)),
-                    Some(ScalarImpl::Utf8(s.statement.into())),
-                    Some(ScalarImpl::Utf8(s.progress.into())),
-                    initialized_at.map(|e| e.as_scalar()),
-                ])
-            })
-            .collect_vec();
-        Ok(ddl_progress)
-    }
->>>>>>> 8313b0a9
 }