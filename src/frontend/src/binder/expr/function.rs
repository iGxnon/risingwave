// Copyright 2023 RisingWave Labs
//
// Licensed under the Apache License, Version 2.0 (the "License");
// you may not use this file except in compliance with the License.
// You may obtain a copy of the License at
//
//     http://www.apache.org/licenses/LICENSE-2.0
//
// Unless required by applicable law or agreed to in writing, software
// distributed under the License is distributed on an "AS IS" BASIS,
// WITHOUT WARRANTIES OR CONDITIONS OF ANY KIND, either express or implied.
// See the License for the specific language governing permissions and
// limitations under the License.

use std::collections::HashMap;
use std::iter::once;
use std::str::FromStr;
use std::sync::LazyLock;

use bk_tree::{metrics, BKTree};
use itertools::Itertools;
use risingwave_common::array::ListValue;
use risingwave_common::catalog::PG_CATALOG_SCHEMA_NAME;
use risingwave_common::error::{ErrorCode, Result};
use risingwave_common::session_config::USER_NAME_WILD_CARD;
use risingwave_common::types::{DataType, ScalarImpl};
use risingwave_common::{GIT_SHA, RW_VERSION};
use risingwave_expr::expr::AggKind;
use risingwave_sqlparser::ast::{Function, FunctionArg, FunctionArgExpr, WindowSpec};

use crate::binder::bind_context::Clause;
use crate::binder::{Binder, BoundQuery, BoundSetExpr};
use crate::expr::{
    AggCall, Expr, ExprImpl, ExprType, FunctionCall, Literal, OrderBy, Subquery, SubqueryKind,
    TableFunction, TableFunctionType, UserDefinedFunction, WindowFunction, WindowFunctionType,
};
use crate::utils::Condition;

impl Binder {
    pub(super) fn bind_function(&mut self, f: Function) -> Result<ExprImpl> {
        let function_name = match f.name.0.as_slice() {
            [name] => name.real_value(),
            [schema, name] => {
                let schema_name = schema.real_value();
                if schema_name == PG_CATALOG_SCHEMA_NAME {
                    name.real_value()
                } else {
                    return Err(ErrorCode::BindError(format!(
                        "Unsupported function name under schema: {}",
                        schema_name
                    ))
                    .into());
                }
            }
            _ => {
                return Err(ErrorCode::NotImplemented(
                    format!("qualified function: {}", f.name),
                    112.into(),
                )
                .into());
            }
        };

        // agg calls
        if let Ok(kind) = function_name.parse() {
            if f.over.is_some() {
                return Err(ErrorCode::NotImplemented(
                    format!("aggregate function as over window function: {}", kind),
                    4978.into(),
                )
                .into());
            }
            return self.bind_agg(f, kind);
        }

        if f.distinct || !f.order_by.is_empty() || f.filter.is_some() {
            return Err(ErrorCode::InvalidInputSyntax(format!(
                    "DISTINCT, ORDER BY or FILTER is only allowed in aggregation functions, but `{}` is not an aggregation function", function_name
                )
                )
                .into());
        }

        let inputs = f
            .args
            .into_iter()
            .map(|arg| self.bind_function_arg(arg))
            .flatten_ok()
            .try_collect()?;

        // window function
        if let Some(window_spec) = f.over {
            return self.bind_window_function(window_spec, function_name, inputs);
        }

        // table function
        let table_function_type = TableFunctionType::from_str(function_name.as_str());
        if let Ok(function_type) = table_function_type {
            self.ensure_table_function_allowed()?;
            return Ok(TableFunction::new(function_type, inputs)?.into());
        }

        // user defined function
        // TODO: resolve schema name
        if let Some(func) = self
            .catalog
            .first_valid_schema(
                &self.db_name,
                &self.search_path,
                &self.auth_context.user_name,
            )?
            .get_function_by_name_args(
                &function_name,
                &inputs.iter().map(|arg| arg.return_type()).collect_vec(),
            )
        {
            use crate::catalog::function_catalog::FunctionKind::*;
            match &func.kind {
                Scalar { .. } => return Ok(UserDefinedFunction::new(func.clone(), inputs).into()),
                Table { .. } => {
                    self.ensure_table_function_allowed()?;
                    return Ok(TableFunction::new_user_defined(func.clone(), inputs).into());
                }
                Aggregate => todo!("support UDAF"),
            }
        }

        self.bind_builtin_scalar_function(function_name.as_str(), inputs)
    }

    pub(super) fn bind_agg(&mut self, mut f: Function, kind: AggKind) -> Result<ExprImpl> {
        self.ensure_aggregate_allowed()?;
        let inputs: Vec<ExprImpl> = f
            .args
            .into_iter()
            .map(|arg| self.bind_function_arg(arg))
            .flatten_ok()
            .try_collect()?;
        if f.distinct {
            match &kind {
                AggKind::Count if inputs.is_empty() => {
                    // count(distinct *) is disallowed because of unclear semantics.
                    return Err(ErrorCode::InvalidInputSyntax(
                        "count(distinct *) is disallowed".to_string(),
                    )
                    .into());
                }
                AggKind::ApproxCountDistinct => {
                    // approx_count_distinct(distinct ..) is disallowed because this defeats
                    // its purpose of trading accuracy for
                    // speed.
                    return Err(ErrorCode::InvalidInputSyntax(
                        "approx_count_distinct(distinct) is disallowed.\n\
                        Remove distinct for speed or just use count(distinct) for accuracy"
                            .into(),
                    )
                    .into());
                }
                AggKind::Max | AggKind::Min => {
                    // distinct max or min returns the same result as non-distinct max or min.
                    f.distinct = false;
                }
                _ => (),
            };
        }

        let filter = match f.filter {
            Some(filter) => {
                let mut clause = Some(Clause::Filter);
                std::mem::swap(&mut self.context.clause, &mut clause);
                let expr = self
                    .bind_expr(*filter)
                    .and_then(|expr| expr.enforce_bool_clause("FILTER"))?;
                self.context.clause = clause;
                if expr.has_subquery() {
                    return Err(ErrorCode::NotImplemented(
                        "subquery in filter clause".to_string(),
                        None.into(),
                    )
                    .into());
                }
                if expr.has_agg_call() {
                    return Err(ErrorCode::NotImplemented(
                        "aggregation function in filter clause".to_string(),
                        None.into(),
                    )
                    .into());
                }
                if expr.has_table_function() {
                    return Err(ErrorCode::NotImplemented(
                        "table function in filter clause".to_string(),
                        None.into(),
                    )
                    .into());
                }
                Condition::with_expr(expr)
            }
            None => Condition::true_cond(),
        };

        if f.distinct && !f.order_by.is_empty() {
            // <https://www.postgresql.org/docs/current/sql-expressions.html#SYNTAX-AGGREGATES:~:text=the%20DISTINCT%20list.-,Note,-The%20ability%20to>
            return Err(ErrorCode::InvalidInputSyntax(
                "DISTINCT and ORDER BY are not supported to appear at the same time now"
                    .to_string(),
            )
            .into());
        }
        let order_by = OrderBy::new(
            f.order_by
                .into_iter()
                .map(|e| self.bind_order_by_expr(e))
                .try_collect()?,
        );
        Ok(ExprImpl::AggCall(Box::new(AggCall::new(
            kind, inputs, f.distinct, order_by, filter,
        )?)))
    }

    pub(super) fn bind_window_function(
        &mut self,
        WindowSpec {
            partition_by,
            order_by,
            window_frame,
        }: WindowSpec,
        function_name: String,
        inputs: Vec<ExprImpl>,
    ) -> Result<ExprImpl> {
        self.ensure_window_function_allowed()?;
        if let Some(window_frame) = window_frame {
            return Err(ErrorCode::NotImplemented(
                format!("window frame: {}", window_frame),
                None.into(),
            )
            .into());
        }
        let window_function_type = WindowFunctionType::from_str(&function_name)?;
        let partition_by = partition_by
            .into_iter()
            .map(|arg| self.bind_expr(arg))
            .try_collect()?;

        let order_by = OrderBy::new(
            order_by
                .into_iter()
                .map(|order_by_expr| self.bind_order_by_expr(order_by_expr))
                .collect::<Result<_>>()?,
        );
        Ok(WindowFunction::new(window_function_type, partition_by, order_by, inputs)?.into())
    }

    fn bind_builtin_scalar_function(
        &mut self,
        function_name: &str,
        inputs: Vec<ExprImpl>,
    ) -> Result<ExprImpl> {
        type Inputs = Vec<ExprImpl>;

        type Handle = Box<dyn Fn(&mut Binder, Inputs) -> Result<ExprImpl> + Sync + Send>;

        fn rewrite(r#type: ExprType, rewriter: fn(Inputs) -> Result<Inputs>) -> Handle {
            Box::new(move |_binder, mut inputs| {
                inputs = (rewriter)(inputs)?;
                Ok(FunctionCall::new(r#type, inputs)?.into())
            })
        }

        fn raw_call(r#type: ExprType) -> Handle {
            rewrite(r#type, Ok)
        }

        fn guard_by_len(expected_len: usize, handle: Handle) -> Handle {
            Box::new(move |binder, inputs| {
                if inputs.len() == expected_len {
                    handle(binder, inputs)
                } else {
                    Err(ErrorCode::ExprError("unexpected arguments number".into()).into())
                }
            })
        }

        fn raw<F: Fn(&mut Binder, Inputs) -> Result<ExprImpl> + Sync + Send + 'static>(
            f: F,
        ) -> Handle {
            Box::new(f)
        }

        fn dispatch_by_len(mapping: Vec<(usize, Handle)>) -> Handle {
            Box::new(move |binder, inputs| {
                for (len, handle) in &mapping {
                    if inputs.len() == *len {
                        return handle(binder, inputs);
                    }
                }
                Err(ErrorCode::ExprError("unexpected arguments number".into()).into())
            })
        }

        fn raw_literal(literal: ExprImpl) -> Handle {
            Box::new(move |_binder, _inputs| Ok(literal.clone()))
        }

        fn now() -> Handle {
            Box::new(move |binder, mut inputs| {
                binder.ensure_now_function_allowed()?;
                // `now()` in batch query will be convert to the binder time.
                if binder.is_for_batch() {
                    inputs.push(ExprImpl::from(Literal::new(
                        Some(ScalarImpl::Int64((binder.bind_timestamp_ms * 1000) as i64)),
                        DataType::Timestamptz,
                    )));
                }
                raw_call(ExprType::Now)(binder, inputs)
            })
        }

        fn pi() -> Handle {
            raw_literal(ExprImpl::literal_f64(std::f64::consts::PI))
        }

        fn proctime() -> Handle {
            Box::new(move |binder, inputs| {
                binder.ensure_proctime_function_allowed()?;
                raw_call(ExprType::Proctime)(binder, inputs)
            })
        }

        static HANDLES: LazyLock<HashMap<&'static str, Handle>> = LazyLock::new(|| {
            [
                (
                    "booleq",
                    rewrite(ExprType::Equal, Binder::rewrite_two_bool_inputs),
                ),
                (
                    "boolne",
                    rewrite(ExprType::NotEqual, Binder::rewrite_two_bool_inputs),
                ),
                ("coalesce", raw_call(ExprType::Coalesce)),
                (
                    "nullif",
                    rewrite(ExprType::Case, Binder::rewrite_nullif_to_case_when),
                ),
                (
                    "round",
                    dispatch_by_len(vec![
                        (2, raw_call(ExprType::RoundDigit)),
                        (1, raw_call(ExprType::Round)),
                    ]),
                ),
                ("pow", raw_call(ExprType::Pow)),
                // "power" is the function name used in PG.
                ("power", raw_call(ExprType::Pow)),
                ("ceil", raw_call(ExprType::Ceil)),
                ("ceiling", raw_call(ExprType::Ceil)),
                ("floor", raw_call(ExprType::Floor)),
                ("abs", raw_call(ExprType::Abs)),
                ("exp", raw_call(ExprType::Exp)),
                ("mod", raw_call(ExprType::Modulus)),
                ("sin", raw_call(ExprType::Sin)),
                ("cos", raw_call(ExprType::Cos)), 
                ("tan", raw_call(ExprType::Tan)), 
                ("cot", raw_call(ExprType::Cot)), 
                ("asin", raw_call(ExprType::Asin)), 
                ("acos", raw_call(ExprType::Acos)), 
                ("atan", raw_call(ExprType::Atan)), 
                ("atan2", raw_call(ExprType::Atan2)),   
                ("sind", raw_call(ExprType::Sind)),     
                ("cosd", raw_call(ExprType::Cosd)), 
<<<<<<< HEAD
=======
                ("tand", raw_call(ExprType::Tand)), 
>>>>>>> 2e0a4e02
                ("degrees", raw_call(ExprType::Degrees)),
                ("radians", raw_call(ExprType::Radians)),
                ("sqrt", raw_call(ExprType::Sqrt)),     

                (
                    "to_timestamp",
                    dispatch_by_len(vec![
                        (1, raw_call(ExprType::ToTimestamp)),
                        (2, raw_call(ExprType::ToTimestamp1)),
                    ]),
                ),
                ("date_trunc", raw_call(ExprType::DateTrunc)),
                ("date_part", raw_call(ExprType::DatePart)),
                // string
                ("substr", raw_call(ExprType::Substr)),
                ("length", raw_call(ExprType::Length)),
                ("upper", raw_call(ExprType::Upper)),
                ("lower", raw_call(ExprType::Lower)),
                ("trim", raw_call(ExprType::Trim)),
                ("replace", raw_call(ExprType::Replace)),
                ("overlay", raw_call(ExprType::Overlay)),
                ("btrim", raw_call(ExprType::Trim)),
                ("ltrim", raw_call(ExprType::Ltrim)),
                ("rtrim", raw_call(ExprType::Rtrim)),
                ("md5", raw_call(ExprType::Md5)),
                ("to_char", raw_call(ExprType::ToChar)),
                (
                    "concat",
                    rewrite(ExprType::ConcatWs, Binder::rewrite_concat_to_concat_ws),
                ),
                ("concat_ws", raw_call(ExprType::ConcatWs)),
                ("translate", raw_call(ExprType::Translate)),
                ("split_part", raw_call(ExprType::SplitPart)),
                ("char_length", raw_call(ExprType::CharLength)),
                ("character_length", raw_call(ExprType::CharLength)),
                ("repeat", raw_call(ExprType::Repeat)),
                ("ascii", raw_call(ExprType::Ascii)),
                ("octet_length", raw_call(ExprType::OctetLength)),
                ("bit_length", raw_call(ExprType::BitLength)),
                ("regexp_match", raw_call(ExprType::RegexpMatch)),
                ("chr", raw_call(ExprType::Chr)),
                ("starts_with", raw_call(ExprType::StartsWith)),
                ("initcap", raw_call(ExprType::Initcap)),
                ("lpad", raw_call(ExprType::Lpad)),
                ("rpad", raw_call(ExprType::Rpad)),
                ("reverse", raw_call(ExprType::Reverse)),
                ("strpos", raw_call(ExprType::Position)),
                ("to_ascii", raw_call(ExprType::ToAscii)),
                ("to_hex", raw_call(ExprType::ToHex)),
                ("quote_ident", raw_call(ExprType::QuoteIdent)),
                // array
                ("array_cat", raw_call(ExprType::ArrayCat)),
                ("array_append", raw_call(ExprType::ArrayAppend)),
                ("array_join", raw_call(ExprType::ArrayToString)),
                ("array_prepend", raw_call(ExprType::ArrayPrepend)),
                ("array_to_string", raw_call(ExprType::ArrayToString)),
                ("array_distinct", raw_call(ExprType::ArrayDistinct)),
                ("array_length", raw_call(ExprType::ArrayLength)),
                ("cardinality", raw_call(ExprType::Cardinality)),
                ("array_remove", raw_call(ExprType::ArrayRemove)),
                // int256
                ("hex_to_int256", raw_call(ExprType::HexToInt256)),
                // jsonb
                ("jsonb_object_field", raw_call(ExprType::JsonbAccessInner)),
                ("jsonb_array_element", raw_call(ExprType::JsonbAccessInner)),
                ("jsonb_object_field_text", raw_call(ExprType::JsonbAccessStr)),
                ("jsonb_array_element_text", raw_call(ExprType::JsonbAccessStr)),
                ("jsonb_typeof", raw_call(ExprType::JsonbTypeof)),
                ("jsonb_array_length", raw_call(ExprType::JsonbArrayLength)),
                // Functions that return a constant value
                ("pi", pi()),
                // System information operations.
                (
                    "pg_typeof",
                    guard_by_len(1, raw(|_binder, inputs| {
                        let input = &inputs[0];
                        let v = match input.is_unknown() {
                            true => "unknown".into(),
                            false => input.return_type().to_string(),
                        };
                        Ok(ExprImpl::literal_varchar(v))
                    })),
                ),
                ("current_database", guard_by_len(0, raw(|binder, _inputs| {
                    Ok(ExprImpl::literal_varchar(binder.db_name.clone()))
                }))),
                ("current_schema", guard_by_len(0, raw(|binder, _inputs| {
                    return Ok(binder
                        .catalog
                        .first_valid_schema(
                            &binder.db_name,
                            &binder.search_path,
                            &binder.auth_context.user_name,
                        )
                        .map(|schema| ExprImpl::literal_varchar(schema.name()))
                        .unwrap_or_else(|_| ExprImpl::literal_null(DataType::Varchar)));
                }))),
                ("current_schemas", raw(|binder, mut inputs| {
                    let no_match_err = ErrorCode::ExprError(
                            "No function matches the given name and argument types. You might need to add explicit type casts.".into()
                        );
                    if inputs.len() != 1 {
                        return Err(no_match_err.into());
                    }
                    let input = inputs
                        .pop()
                        .unwrap()
                        .enforce_bool_clause("current_schemas")
                        .map_err(|_| no_match_err)?;

                    let ExprImpl::Literal(literal) = &input else {
                        return Err(ErrorCode::NotImplemented(
                            "Only boolean literals are supported in `current_schemas`.".to_string(), None.into()
                        )
                        .into());
                    };

                    let Some(bool) = literal.get_data().as_ref().map(|bool| bool.clone().into_bool()) else {
                        return Ok(ExprImpl::literal_null(DataType::List {
                            datatype: Box::new(DataType::Varchar),
                        }));
                    };

                    let paths = if bool {
                        binder.search_path.path()
                    } else {
                        binder.search_path.real_path()
                    };

                    let mut schema_names = vec![];
                    for path in paths {
                        let mut schema_name = path;
                        if schema_name == USER_NAME_WILD_CARD {
                            schema_name = &binder.auth_context.user_name;
                        }

                        if binder
                            .catalog
                            .get_schema_by_name(&binder.db_name, schema_name)
                            .is_ok()
                        {
                            schema_names.push(Some(schema_name.into()));
                        }
                    }

                    Ok(ExprImpl::literal_list(
                        ListValue::new(schema_names),
                        DataType::Varchar,
                    ))
                })),
                ("session_user", guard_by_len(0, raw(|binder, _inputs| {
                    Ok(ExprImpl::literal_varchar(
                        binder.auth_context.user_name.clone(),
                    ))
                }))),
                ("pg_get_userbyid", guard_by_len(1, raw(|binder, inputs|{
                        let input = &inputs[0];
                        let bound_query = binder.bind_get_user_by_id_select(input)?;
                        Ok(ExprImpl::Subquery(Box::new(Subquery::new(
                            BoundQuery {
                                body: BoundSetExpr::Select(Box::new(bound_query)),
                                order: vec![],
                                limit: None,
                                offset: None,
                                with_ties: false,
                                extra_order_exprs: vec![],
                            },
                            SubqueryKind::Scalar,
                        ))))
                    }
                ))),
                ("pg_get_expr", raw(|_binder, inputs|{
                    if inputs.len() == 2 || inputs.len() == 3 {
                        // TODO: implement pg_get_expr rather than just return empty as an workaround.
                        Ok(ExprImpl::literal_varchar("".into()))
                    } else {
                        Err(ErrorCode::ExprError(
                            "Too many/few arguments for pg_catalog.pg_get_expr()".into(),
                        )
                        .into())
                    }
                })),
                ("format_type", raw_call(ExprType::FormatType)),
                ("pg_table_is_visible", raw_literal(ExprImpl::literal_bool(true))),
                ("pg_encoding_to_char", raw_literal(ExprImpl::literal_varchar("UTF8".into()))),
                ("has_database_privilege", raw_literal(ExprImpl::literal_bool(true))),
                ("pg_backend_pid", raw(|binder, _inputs| {
                    // FIXME: the session id is not global unique in multi-frontend env.
                    Ok(ExprImpl::literal_int(binder.session_id.0))
                })),
                ("pg_cancel_backend", guard_by_len(1, raw(|_binder, _inputs| {
                        // TODO: implement real cancel rather than just return false as an workaround.
                        Ok(ExprImpl::literal_bool(false))
                }))),
                ("pg_terminate_backend", guard_by_len(1, raw(|_binder, _inputs|{
                        // TODO: implement real terminate rather than just return false as an
                        // workaround.
                        Ok(ExprImpl::literal_bool(false))
                }))),
                // internal
                ("rw_vnode", raw_call(ExprType::Vnode)),
                // TODO: choose which pg version we should return.
                ("version", raw_literal(ExprImpl::literal_varchar(format!(
                    "PostgreSQL 13.9-RisingWave-{} ({})",
                    RW_VERSION,
                    GIT_SHA
                )))),
                // non-deterministic
                ("now", now()),
                ("current_timestamp", now()),
                ("proctime", proctime())
            ]
            .into_iter()
            .collect()
        });

        static FUNCTIONS_BKTREE: LazyLock<BKTree<&str>> = LazyLock::new(|| {
            let mut tree = BKTree::new(metrics::Levenshtein);

            // TODO: Also hint other functinos, e,g, Agg or UDF.
            for k in HANDLES.keys() {
                tree.add(*k);
            }

            tree
        });

        match HANDLES.get(function_name) {
            Some(handle) => handle(self, inputs),
            None => Err({
                let allowed_distance = if function_name.len() > 3 { 2 } else { 1 };

                let candidates = FUNCTIONS_BKTREE
                    .find(function_name, allowed_distance)
                    .map(|(_idx, c)| c);

                let mut candidates = candidates.peekable();

                let err_msg = if candidates.peek().is_none() {
                    format!("unsupported function: \"{}\"", function_name)
                } else {
                    format!(
                        "unsupported function \"{}\", do you mean \"{}\"?",
                        function_name,
                        candidates.join(" or ")
                    )
                };

                ErrorCode::NotImplemented(err_msg, 112.into()).into()
            }),
        }
    }

    fn rewrite_concat_to_concat_ws(inputs: Vec<ExprImpl>) -> Result<Vec<ExprImpl>> {
        if inputs.is_empty() {
            Err(ErrorCode::BindError(
                "Function `Concat` takes at least 1 arguments (0 given)".to_string(),
            )
            .into())
        } else {
            let inputs = once(ExprImpl::literal_varchar("".to_string()))
                .chain(inputs)
                .collect();
            Ok(inputs)
        }
    }

    /// Make sure inputs only have 2 value and rewrite the arguments.
    /// Nullif(expr1,expr2) -> Case(Equal(expr1 = expr2),null,expr1).
    fn rewrite_nullif_to_case_when(inputs: Vec<ExprImpl>) -> Result<Vec<ExprImpl>> {
        if inputs.len() != 2 {
            Err(ErrorCode::BindError("Nullif function must contain 2 arguments".to_string()).into())
        } else {
            let inputs = vec![
                FunctionCall::new(ExprType::Equal, inputs.clone())?.into(),
                Literal::new(None, inputs[0].return_type()).into(),
                inputs[0].clone(),
            ];
            Ok(inputs)
        }
    }

    fn rewrite_two_bool_inputs(mut inputs: Vec<ExprImpl>) -> Result<Vec<ExprImpl>> {
        if inputs.len() != 2 {
            return Err(
                ErrorCode::BindError("function must contain only 2 arguments".to_string()).into(),
            );
        }
        let left = inputs.pop().unwrap();
        let right = inputs.pop().unwrap();
        Ok(vec![
            left.cast_implicit(DataType::Boolean)?,
            right.cast_implicit(DataType::Boolean)?,
        ])
    }

    fn ensure_window_function_allowed(&self) -> Result<()> {
        if let Some(clause) = self.context.clause {
            match clause {
                Clause::Where
                | Clause::Values
                | Clause::GroupBy
                | Clause::Having
                | Clause::Filter => {
                    return Err(ErrorCode::InvalidInputSyntax(format!(
                        "window functions are not allowed in {}",
                        clause
                    ))
                    .into());
                }
            }
        }
        Ok(())
    }

    fn ensure_now_function_allowed(&self) -> Result<()> {
        if self.is_for_stream()
            && !matches!(
                self.context.clause,
                Some(Clause::Where) | Some(Clause::Having)
            )
        {
            return Err(ErrorCode::InvalidInputSyntax(format!(
                "For creation of materialized views, `NOW()` function is only allowed in `WHERE` and `HAVING`. Found in clause: {:?}",
                self.context.clause
            ))
            .into());
        }
        Ok(())
    }

    fn ensure_proctime_function_allowed(&self) -> Result<()> {
        if !self.is_for_ddl() {
            return Err(ErrorCode::InvalidInputSyntax(
                "Function `PROCTIME()` is only allowed in CREATE TABLE/SOURCE. Is `NOW()` what you want?".to_string(),
            )
            .into());
        }
        Ok(())
    }

    fn ensure_aggregate_allowed(&self) -> Result<()> {
        if let Some(clause) = self.context.clause {
            match clause {
                Clause::Where | Clause::Values => {
                    return Err(ErrorCode::InvalidInputSyntax(format!(
                        "aggregate functions are not allowed in {}",
                        clause
                    ))
                    .into())
                }
                Clause::Having | Clause::Filter | Clause::GroupBy => {}
            }
        }
        Ok(())
    }

    fn ensure_table_function_allowed(&self) -> Result<()> {
        if let Some(clause) = self.context.clause {
            match clause {
                Clause::Where | Clause::Values => {
                    return Err(ErrorCode::InvalidInputSyntax(format!(
                        "table functions are not allowed in {}",
                        clause
                    ))
                    .into());
                }
                Clause::GroupBy | Clause::Having | Clause::Filter => {}
            }
        }
        Ok(())
    }

    pub(in crate::binder) fn bind_function_expr_arg(
        &mut self,
        arg_expr: FunctionArgExpr,
    ) -> Result<Vec<ExprImpl>> {
        match arg_expr {
            FunctionArgExpr::Expr(expr) => Ok(vec![self.bind_expr(expr)?]),
            FunctionArgExpr::QualifiedWildcard(_) => todo!(),
            FunctionArgExpr::ExprQualifiedWildcard(_, _) => todo!(),
            FunctionArgExpr::Wildcard => Ok(vec![]),
        }
    }

    pub(in crate::binder) fn bind_function_arg(
        &mut self,
        arg: FunctionArg,
    ) -> Result<Vec<ExprImpl>> {
        match arg {
            FunctionArg::Unnamed(expr) => self.bind_function_expr_arg(expr),
            FunctionArg::Named { .. } => todo!(),
        }
    }
}<|MERGE_RESOLUTION|>--- conflicted
+++ resolved
@@ -367,10 +367,7 @@
                 ("atan2", raw_call(ExprType::Atan2)),   
                 ("sind", raw_call(ExprType::Sind)),     
                 ("cosd", raw_call(ExprType::Cosd)), 
-<<<<<<< HEAD
-=======
                 ("tand", raw_call(ExprType::Tand)), 
->>>>>>> 2e0a4e02
                 ("degrees", raw_call(ExprType::Degrees)),
                 ("radians", raw_call(ExprType::Radians)),
                 ("sqrt", raw_call(ExprType::Sqrt)),     
