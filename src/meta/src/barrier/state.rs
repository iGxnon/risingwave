// Copyright 2024 RisingWave Labs
//
// Licensed under the Apache License, Version 2.0 (the "License");
// you may not use this file except in compliance with the License.
// You may obtain a copy of the License at
//
//     http://www.apache.org/licenses/LICENSE-2.0
//
// Unless required by applicable law or agreed to in writing, software
// distributed under the License is distributed on an "AS IS" BASIS,
// WITHOUT WARRANTIES OR CONDITIONS OF ANY KIND, either express or implied.
// See the License for the specific language governing permissions and
// limitations under the License.

use risingwave_pb::common::WorkerNode;
use risingwave_pb::meta::PausedReason;

use crate::barrier::info::InflightActorInfo;
use crate::barrier::{Command, TracedEpoch};

/// `BarrierManagerState` defines the necessary state of `GlobalBarrierManager`.
pub struct BarrierManagerState {
    /// The last sent `prev_epoch`
    ///
    /// There's no need to persist this field. On recovery, we will restore this from the latest
    /// committed snapshot in `HummockManager`.
    in_flight_prev_epoch: TracedEpoch,

    /// Inflight running actors info.
    pub(crate) inflight_actor_infos: InflightActorInfo,

    /// Whether the cluster is paused and the reason.
    paused_reason: Option<PausedReason>,
}

impl BarrierManagerState {
    pub fn new(
        in_flight_prev_epoch: TracedEpoch,
        inflight_actor_infos: InflightActorInfo,
        paused_reason: Option<PausedReason>,
    ) -> Self {
        Self {
            in_flight_prev_epoch,
            inflight_actor_infos,
            paused_reason,
        }
    }

    pub fn paused_reason(&self) -> Option<PausedReason> {
        self.paused_reason
    }

    pub fn set_paused_reason(&mut self, paused_reason: Option<PausedReason>) {
        if self.paused_reason != paused_reason {
            tracing::info!(current = ?self.paused_reason, new = ?paused_reason, "update paused state");
            self.paused_reason = paused_reason;
        }
    }

    pub fn in_flight_prev_epoch(&self) -> &TracedEpoch {
        &self.in_flight_prev_epoch
    }

    /// Returns the epoch pair for the next barrier, and updates the state.
    pub fn next_epoch_pair(&mut self) -> (TracedEpoch, TracedEpoch) {
        let prev_epoch = self.in_flight_prev_epoch.clone();
        let next_epoch = prev_epoch.next();
        self.in_flight_prev_epoch = next_epoch.clone();
        (prev_epoch, next_epoch)
    }

<<<<<<< HEAD
    // TODO: optimize it as incremental updates.
=======
>>>>>>> 8d0f414a
    pub fn resolve_worker_nodes(&mut self, nodes: impl IntoIterator<Item = WorkerNode>) {
        self.inflight_actor_infos.resolve_worker_nodes(nodes);
    }

    /// Returns the inflight actor infos that have included the newly added actors in the given command. The dropped actors
    /// will be removed from the state after the info get resolved.
    pub fn apply_command(&mut self, command: &Command) -> InflightActorInfo {
        let changes = command.actor_changes();
        self.inflight_actor_infos.pre_apply(changes.clone());
        let info = self.inflight_actor_infos.clone();
        self.inflight_actor_infos.post_apply(changes);

        info
    }
}<|MERGE_RESOLUTION|>--- conflicted
+++ resolved
@@ -69,10 +69,6 @@
         (prev_epoch, next_epoch)
     }
 
-<<<<<<< HEAD
-    // TODO: optimize it as incremental updates.
-=======
->>>>>>> 8d0f414a
     pub fn resolve_worker_nodes(&mut self, nodes: impl IntoIterator<Item = WorkerNode>) {
         self.inflight_actor_infos.resolve_worker_nodes(nodes);
     }
