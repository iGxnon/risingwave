// Copyright 2024 RisingWave Labs
//
// Licensed under the Apache License, Version 2.0 (the "License");
// you may not use this file except in compliance with the License.
// You may obtain a copy of the License at
//
//     http://www.apache.org/licenses/LICENSE-2.0
//
// Unless required by applicable law or agreed to in writing, software
// distributed under the License is distributed on an "AS IS" BASIS,
// WITHOUT WARRANTIES OR CONDITIONS OF ANY KIND, either express or implied.
// See the License for the specific language governing permissions and
// limitations under the License.

use std::collections::{BTreeSet, HashMap, HashSet};
use std::sync::Arc;
use std::time::{Duration, Instant};

use anyhow::{anyhow, Context};
use itertools::Itertools;
use risingwave_common::catalog::TableId;
use risingwave_hummock_sdk::compaction_group::StateTableId;
use risingwave_meta_model_v2::StreamingParallelism;
use risingwave_pb::common::ActorInfo;
use risingwave_pb::meta::PausedReason;
use risingwave_pb::stream_plan::barrier::BarrierKind;
use risingwave_pb::stream_plan::barrier_mutation::Mutation;
use risingwave_pb::stream_plan::AddMutation;
use thiserror_ext::AsReport;
use tokio::sync::oneshot;
use tokio_retry::strategy::{jitter, ExponentialBackoff};
use tracing::{debug, warn, Instrument};

use super::TracedEpoch;
use crate::barrier::command::CommandContext;
use crate::barrier::info::InflightActorInfo;
use crate::barrier::notifier::Notifier;
use crate::barrier::progress::CreateMviewProgressTracker;
use crate::barrier::schedule::ScheduledBarriers;
use crate::barrier::state::BarrierManagerState;
use crate::barrier::{Command, GlobalBarrierManagerContext};
use crate::controller::catalog::ReleaseContext;
use crate::manager::{MetadataManager, WorkerId};
use crate::model::{MetadataModel, MigrationPlan, TableFragments, TableParallelism};
use crate::stream::{build_actor_connector_splits, RescheduleOptions, TableResizePolicy};
use crate::MetaResult;

impl GlobalBarrierManagerContext {
    // Retry base interval in milliseconds.
    const RECOVERY_RETRY_BASE_INTERVAL: u64 = 20;
    // Retry max interval.
    const RECOVERY_RETRY_MAX_INTERVAL: Duration = Duration::from_secs(5);

    #[inline(always)]
    /// Initialize a retry strategy for operation in recovery.
    fn get_retry_strategy() -> impl Iterator<Item = Duration> {
        ExponentialBackoff::from_millis(Self::RECOVERY_RETRY_BASE_INTERVAL)
            .max_delay(Self::RECOVERY_RETRY_MAX_INTERVAL)
            .map(jitter)
    }

    /// Clean catalogs for creating streaming jobs that are in foreground mode or table fragments not persisted.
    async fn clean_dirty_streaming_jobs(&self) -> MetaResult<()> {
        match &self.metadata_manager {
            MetadataManager::V1(mgr) => {
                // Please look at `CatalogManager::clean_dirty_tables` for more details.
                mgr.catalog_manager
                    .clean_dirty_tables(mgr.fragment_manager.clone())
                    .await?;

                // Clean dirty fragments.
                let stream_job_ids = mgr.catalog_manager.list_stream_job_ids().await?;
                let to_drop_table_fragments = mgr
                    .fragment_manager
                    .list_dirty_table_fragments(|tf| {
                        !stream_job_ids.contains(&tf.table_id().table_id)
                    })
                    .await;
                let to_drop_streaming_ids = to_drop_table_fragments
                    .iter()
                    .map(|t| t.table_id())
                    .collect();
                debug!("clean dirty table fragments: {:?}", to_drop_streaming_ids);

                mgr.fragment_manager
                    .drop_table_fragments_vec(&to_drop_streaming_ids)
                    .await?;

                // unregister compaction group for dirty table fragments.
                self.hummock_manager
                    .unregister_table_fragments_vec(&to_drop_table_fragments)
                    .await;

                // clean up source connector dirty changes.
                self.source_manager
                    .drop_source_fragments(&to_drop_table_fragments)
                    .await;
            }
            MetadataManager::V2(mgr) => {
                let ReleaseContext {
                    state_table_ids,
                    source_ids,
                    ..
                } = mgr.catalog_controller.clean_dirty_creating_jobs().await?;

                // unregister compaction group for cleaned state tables.
                self.hummock_manager
                    .unregister_table_ids_fail_fast(
                        &state_table_ids
                            .into_iter()
                            .map(|id| id as StateTableId)
                            .collect_vec(),
                    )
                    .await;

                // unregister cleaned sources.
                self.source_manager
                    .unregister_sources(source_ids.into_iter().map(|id| id as u32).collect())
                    .await;
            }
        }

        Ok(())
    }

    async fn recover_background_mv_progress(&self) -> MetaResult<()> {
        match &self.metadata_manager {
            MetadataManager::V1(_) => self.recover_background_mv_progress_v1().await,
            MetadataManager::V2(_) => self.recover_background_mv_progress_v2().await,
        }
    }

    async fn recover_background_mv_progress_v1(&self) -> MetaResult<()> {
        let mgr = self.metadata_manager.as_v1_ref();
        let mviews = mgr.catalog_manager.list_creating_background_mvs().await;

        let mut mview_definitions = HashMap::new();
        let mut table_map = HashMap::new();
        let mut table_fragment_map = HashMap::new();
        let mut upstream_mv_counts = HashMap::new();
        let mut senders = HashMap::new();
        let mut receivers = Vec::new();
        for mview in mviews {
            let table_id = TableId::new(mview.id);
            let fragments = mgr
                .fragment_manager
                .select_table_fragments_by_table_id(&table_id)
                .await?;
            let internal_table_ids = fragments.internal_table_ids();
            let internal_tables = mgr.catalog_manager.get_tables(&internal_table_ids).await;
            if fragments.is_created() {
                // If the mview is already created, we don't need to recover it.
                mgr.catalog_manager
                    .finish_create_table_procedure(internal_tables, mview)
                    .await?;
                tracing::debug!("notified frontend for stream job {}", table_id.table_id);
            } else {
                table_map.insert(table_id, fragments.backfill_actor_ids());
                mview_definitions.insert(table_id, mview.definition.clone());
                upstream_mv_counts.insert(table_id, fragments.dependent_table_ids());
                table_fragment_map.insert(table_id, fragments);
                let (finished_tx, finished_rx) = oneshot::channel();
                senders.insert(
                    table_id,
                    Notifier {
                        finished: Some(finished_tx),
                        ..Default::default()
                    },
                );
                receivers.push((mview, internal_tables, finished_rx));
            }
        }

        let version_stats = self.hummock_manager.get_version_stats().await;
        // If failed, enter recovery mode.
        {
            let mut tracker = self.tracker.lock().await;
            *tracker = CreateMviewProgressTracker::recover(
                table_map.into(),
                upstream_mv_counts.into(),
                mview_definitions.into(),
                version_stats,
                senders.into(),
                table_fragment_map.into(),
                self.metadata_manager.clone(),
            );
        }
        for (table, internal_tables, finished) in receivers {
            let catalog_manager = mgr.catalog_manager.clone();
            tokio::spawn(async move {
                let res: MetaResult<()> = try {
                    tracing::debug!("recovering stream job {}", table.id);
                    finished.await.context("failed to finish command")?;

                    tracing::debug!("finished stream job {}", table.id);
                    // Once notified that job is finished we need to notify frontend.
                    // and mark catalog as created and commit to meta.
                    // both of these are done by catalog manager.
                    catalog_manager
                        .finish_create_table_procedure(internal_tables, table.clone())
                        .await?;
                    tracing::debug!("notified frontend for stream job {}", table.id);
                };
                if let Err(e) = res.as_ref() {
                    tracing::error!(
                        id = table.id,
                        error = %e.as_report(),
                        "stream job interrupted, will retry after recovery",
                    );
                    // NOTE(kwannoel): We should not cleanup stream jobs,
                    // we don't know if it's just due to CN killed,
                    // or the job has actually failed.
                    // Users have to manually cancel the stream jobs,
                    // if they want to clean it.
                }
            });
        }
        Ok(())
    }

    async fn recover_background_mv_progress_v2(&self) -> MetaResult<()> {
        let mgr = self.metadata_manager.as_v2_ref();
        let mviews = mgr
            .catalog_controller
            .list_background_creating_mviews()
            .await?;

        let mut senders = HashMap::new();
        let mut receivers = Vec::new();
        let mut table_fragment_map = HashMap::new();
        let mut mview_definitions = HashMap::new();
        let mut table_map = HashMap::new();
        let mut upstream_mv_counts = HashMap::new();
        for mview in &mviews {
            let (finished_tx, finished_rx) = oneshot::channel();
            let table_id = TableId::new(mview.table_id as _);
            senders.insert(
                table_id,
                Notifier {
                    finished: Some(finished_tx),
                    ..Default::default()
                },
            );

            let table_fragments = mgr
                .catalog_controller
                .get_job_fragments_by_id(mview.table_id)
                .await?;
            let table_fragments = TableFragments::from_protobuf(table_fragments);
            upstream_mv_counts.insert(table_id, table_fragments.dependent_table_ids());
            table_map.insert(table_id, table_fragments.backfill_actor_ids());
            table_fragment_map.insert(table_id, table_fragments);
            mview_definitions.insert(table_id, mview.definition.clone());
            receivers.push((mview.table_id, finished_rx));
        }

        let version_stats = self.hummock_manager.get_version_stats().await;
        // If failed, enter recovery mode.
        {
            let mut tracker = self.tracker.lock().await;
            *tracker = CreateMviewProgressTracker::recover(
                table_map.into(),
                upstream_mv_counts.into(),
                mview_definitions.into(),
                version_stats,
                senders.into(),
                table_fragment_map.into(),
                self.metadata_manager.clone(),
            );
        }
        for (id, finished) in receivers {
            let catalog_controller = mgr.catalog_controller.clone();
            tokio::spawn(async move {
                let res: MetaResult<()> = try {
                    tracing::debug!("recovering stream job {}", id);
                    finished.await.ok().context("failed to finish command")?;
                    tracing::debug!(id, "finished stream job");
                    catalog_controller.finish_streaming_job(id).await?;
                };
                if let Err(e) = &res {
                    tracing::error!(
                        id,
                        error = %e.as_report(),
                        "stream job interrupted, will retry after recovery",
                    );
                    // NOTE(kwannoel): We should not cleanup stream jobs,
                    // we don't know if it's just due to CN killed,
                    // or the job has actually failed.
                    // Users have to manually cancel the stream jobs,
                    // if they want to clean it.
                }
            });
        }

        Ok(())
    }

    /// Pre buffered drop and cancel command, return true if any.
    async fn pre_apply_drop_cancel(
        &self,
        scheduled_barriers: &ScheduledBarriers,
    ) -> MetaResult<bool> {
        let (dropped_actors, cancelled) =
            scheduled_barriers.pre_apply_drop_cancel_scheduled().await;
        let applied = !dropped_actors.is_empty() || !cancelled.is_empty();
        if !cancelled.is_empty() {
            match &self.metadata_manager {
                MetadataManager::V1(mgr) => {
                    mgr.fragment_manager
                        .drop_table_fragments_vec(&cancelled)
                        .await?;
                }
                MetadataManager::V2(mgr) => {
                    for job_id in cancelled {
                        mgr.catalog_controller
                            .try_abort_creating_streaming_job(job_id.table_id as _, true)
                            .await?;
                    }
                }
            }
        }
        Ok(applied)
    }

    /// Recovery the whole cluster from the latest epoch.
    ///
    /// If `paused_reason` is `Some`, all data sources (including connectors and DMLs) will be
    /// immediately paused after recovery, until the user manually resume them either by restarting
    /// the cluster or `risectl` command. Used for debugging purpose.
    ///
    /// Returns the new state of the barrier manager after recovery.
    pub async fn recovery(
        &self,
        prev_epoch: TracedEpoch,
        paused_reason: Option<PausedReason>,
        scheduled_barriers: &ScheduledBarriers,
    ) -> BarrierManagerState {
        // Mark blocked and abort buffered schedules, they might be dirty already.
        scheduled_barriers
            .abort_and_mark_blocked("cluster is under recovering")
            .await;

        tracing::info!("recovery start!");
        self.clean_dirty_streaming_jobs()
            .await
            .expect("clean dirty streaming jobs");

        self.sink_manager.reset().await;
        let retry_strategy = Self::get_retry_strategy();

        // Mview progress needs to be recovered.
        tracing::info!("recovering mview progress");
        self.recover_background_mv_progress()
            .await
            .expect("recover mview progress should not fail");
        tracing::info!("recovered mview progress");

        // We take retry into consideration because this is the latency user sees for a cluster to
        // get recovered.
        let recovery_timer = self.metrics.recovery_latency.start_timer();

        let state = tokio_retry::Retry::spawn(retry_strategy, || {
            async {
                let recovery_result: MetaResult<_> = try {
                    // This is a quick path to accelerate the process of dropping and canceling streaming jobs.
                    let _ = self.pre_apply_drop_cancel(scheduled_barriers).await?;

                    // Resolve actor info for recovery. If there's no actor to recover, most of the
                    // following steps will be no-op, while the compute nodes will still be reset.
                    let mut info = if !self.env.opts.disable_automatic_parallelism_control {
                        let info = self.resolve_actor_info().await;
                        let scaled = self.scale_actors(&info).await.inspect_err(|err| {
                            warn!(error = %err.as_report(), "scale actors failed");
                        })?;
                        if scaled {
                            self.resolve_actor_info().await
                        } else {
                            info
                        }
                    } else {
                        // Migrate actors in expired CN to newly joined one.
                        self.migrate_actors().await.inspect_err(|err| {
                            warn!(error = %err.as_report(), "migrate actors failed");
                        })?
                    };

                    // Reset all compute nodes, stop and drop existing actors.
                    self.reset_compute_nodes(&info, prev_epoch.value().0)
                        .await
                        .inspect_err(|err| {
                            warn!(error = %err.as_report(), "reset compute nodes failed");
                        })?;

                    if self.pre_apply_drop_cancel(scheduled_barriers).await? {
                        info = self.resolve_actor_info().await;
                    }

                    // update and build all actors.
                    self.update_actors(&info).await.inspect_err(|err| {
                        warn!(error = %err.as_report(), "update actors failed");
                    })?;
                    self.build_actors(&info).await.inspect_err(|err| {
                        warn!(error = %err.as_report(), "build_actors failed");
                    })?;

                    // get split assignments for all actors
                    let source_split_assignments = self.source_manager.list_assignments().await;
                    let command = Command::Plain(Some(Mutation::Add(AddMutation {
                        // Actors built during recovery is not treated as newly added actors.
                        actor_dispatchers: Default::default(),
                        added_actors: Default::default(),
                        actor_splits: build_actor_connector_splits(&source_split_assignments),
                        pause: paused_reason.is_some(),
                    })));

                    // Use a different `curr_epoch` for each recovery attempt.
                    let new_epoch = prev_epoch.next();

                    // Inject the `Initial` barrier to initialize all executors.
                    let command_ctx = Arc::new(CommandContext::new(
                        info.clone(),
                        prev_epoch.clone(),
                        new_epoch.clone(),
                        paused_reason,
                        command,
                        BarrierKind::Initial,
                        self.clone(),
                        tracing::Span::current(), // recovery span
                    ));

                    let await_barrier_complete = self.inject_barrier(command_ctx.clone()).await;
                    let res = match await_barrier_complete.await.result {
                        Ok(response) => {
                            if let Err(err) = command_ctx.post_collect().await {
                                warn!(error = %err.as_report(), "post_collect failed");
                                Err(err)
                            } else {
                                Ok((new_epoch.clone(), response))
                            }
                        }
                        Err(err) => {
                            warn!(error = %err.as_report(), "inject_barrier failed");
                            Err(err)
                        }
                    };
                    let (new_epoch, _) = res?;

                    BarrierManagerState::new(new_epoch, info, command_ctx.next_paused_reason())
                };
                if recovery_result.is_err() {
                    self.metrics.recovery_failure_cnt.inc();
                }
                recovery_result
            }
            .instrument(tracing::info_span!("recovery_attempt"))
        })
        .await
        .expect("Retry until recovery success.");

        recovery_timer.observe_duration();
        scheduled_barriers.mark_ready().await;

        tracing::info!(
            epoch = state.in_flight_prev_epoch().value().0,
            paused = ?state.paused_reason(),
            "recovery success"
        );

        state
    }

    /// Migrate actors in expired CNs to newly joined ones, return true if any actor is migrated.
    async fn migrate_actors(&self) -> MetaResult<InflightActorInfo> {
        match &self.metadata_manager {
            MetadataManager::V1(_) => self.migrate_actors_v1().await,
            MetadataManager::V2(_) => self.migrate_actors_v2().await,
        }
    }

    async fn migrate_actors_v2(&self) -> MetaResult<InflightActorInfo> {
        let mgr = self.metadata_manager.as_v2_ref();

        let all_inuse_parallel_units: HashSet<_> = mgr
            .catalog_controller
            .all_inuse_parallel_units()
            .await?
            .into_iter()
            .collect();
        let active_parallel_units: HashSet<_> = mgr
            .cluster_controller
            .list_active_parallel_units()
            .await?
            .into_iter()
            .map(|pu| pu.id as i32)
            .collect();

        let expired_parallel_units: BTreeSet<_> = all_inuse_parallel_units
            .difference(&active_parallel_units)
            .cloned()
            .collect();
        if expired_parallel_units.is_empty() {
            debug!("no expired parallel units, skipping.");
            let info = self.resolve_actor_info().await;
            return Ok(info);
        }

        debug!("start migrate actors.");
        let mut to_migrate_parallel_units = expired_parallel_units.into_iter().rev().collect_vec();
        debug!(
            "got to migrate parallel units {:#?}",
            to_migrate_parallel_units
        );
        let mut inuse_parallel_units: HashSet<_> = all_inuse_parallel_units
            .intersection(&active_parallel_units)
            .cloned()
            .collect();

        let start = Instant::now();
        let mut plan = HashMap::new();
        'discovery: while !to_migrate_parallel_units.is_empty() {
            let new_parallel_units = mgr
                .cluster_controller
                .list_active_parallel_units()
                .await?
                .into_iter()
                .map(|pu| pu.id as i32)
                .filter(|pu| !inuse_parallel_units.contains(pu))
                .collect_vec();
            if !new_parallel_units.is_empty() {
                debug!("new parallel units found: {:#?}", new_parallel_units);
                for target_parallel_unit in new_parallel_units {
                    if let Some(from) = to_migrate_parallel_units.pop() {
                        debug!(
                            "plan to migrate from parallel unit {} to {}",
                            from, target_parallel_unit
                        );
                        inuse_parallel_units.insert(target_parallel_unit);
                        plan.insert(from, target_parallel_unit);
                    } else {
                        break 'discovery;
                    }
                }
            }
            warn!(
                "waiting for new workers to join, elapsed: {}s",
                start.elapsed().as_secs()
            );
            // wait to get newly joined CN
            tokio::time::sleep(Duration::from_millis(100)).await;
        }

        mgr.catalog_controller.migrate_actors(plan).await?;

        debug!("migrate actors succeed.");
        let info = self.resolve_actor_info().await;
        Ok(info)
    }

    /// Migrate actors in expired CNs to newly joined ones, return true if any actor is migrated.
    async fn migrate_actors_v1(&self) -> MetaResult<InflightActorInfo> {
        let mgr = self.metadata_manager.as_v1_ref();

        let info = self.resolve_actor_info().await;

        // 1. get expired workers.
        let expired_workers: HashSet<WorkerId> = info
            .actor_map
            .iter()
            .filter(|(&worker, actors)| !actors.is_empty() && !info.node_map.contains_key(&worker))
            .map(|(&worker, _)| worker)
            .collect();
        if expired_workers.is_empty() {
            debug!("no expired workers, skipping.");
            return Ok(info);
        }

        debug!("start migrate actors.");
        let migration_plan = self.generate_migration_plan(expired_workers).await?;
        // 2. start to migrate fragment one-by-one.
        mgr.fragment_manager
            .migrate_fragment_actors(&migration_plan)
            .await?;
        // 3. remove the migration plan.
        migration_plan.delete(self.env.meta_store_checked()).await?;
        debug!("migrate actors succeed.");

        let info = self.resolve_actor_info().await;
        Ok(info)
    }

    async fn scale_actors(&self, info: &InflightActorInfo) -> MetaResult<bool> {
        match &self.metadata_manager {
            MetadataManager::V1(_) => self.scale_actors_v1(info).await,
            MetadataManager::V2(_) => self.scale_actors_v2(info).await,
        }
    }

    async fn scale_actors_v2(&self, _info: &InflightActorInfo) -> MetaResult<bool> {
        let mgr = self.metadata_manager.as_v2_ref();
        debug!("start resetting actors distribution");

        let table_parallelisms: HashMap<_, _> = {
            let streaming_parallelisms = mgr
                .catalog_controller
                .get_all_streaming_parallelisms()
                .await?;

            streaming_parallelisms
                .into_iter()
                .map(|(table_id, parallelism)| {
                    // no custom for sql backend
                    let table_parallelism = match parallelism {
                        StreamingParallelism::Adaptive => TableParallelism::Adaptive,
                        StreamingParallelism::Fixed(n) => TableParallelism::Fixed(n),
                    };

                    (table_id as u32, table_parallelism)
                })
                .collect()
        };

        let workers = mgr
            .cluster_controller
            .list_active_streaming_workers()
            .await?;

        let schedulable_worker_ids = workers
            .iter()
            .filter(|worker| {
                !worker
                    .property
                    .as_ref()
                    .map(|p| p.is_unschedulable)
                    .unwrap_or(false)
            })
            .map(|worker| worker.id)
            .collect();

        let plan = self
            .scale_controller
            .generate_table_resize_plan(TableResizePolicy {
                worker_ids: schedulable_worker_ids,
                table_parallelisms: table_parallelisms.clone(),
            })
            .await?;

        let table_parallelisms: HashMap<_, _> = table_parallelisms
            .into_iter()
            .map(|(table_id, parallelism)| {
                debug_assert_ne!(parallelism, TableParallelism::Custom);
                (TableId::new(table_id), parallelism)
            })
            .collect();

        let mut compared_table_parallelisms = table_parallelisms.clone();

        let (reschedule_fragment, _) = self
            .scale_controller
            .prepare_reschedule_command(
                plan,
                RescheduleOptions {
                    resolve_no_shuffle_upstream: true,
                },
                Some(&mut compared_table_parallelisms),
            )
            .await?;

        // Because custom parallelism doesn't exist, this function won't result in a no-shuffle rewrite for table parallelisms.
        debug_assert_eq!(compared_table_parallelisms, table_parallelisms);

        if let Err(e) = self
            .scale_controller
            .post_apply_reschedule(&reschedule_fragment, &table_parallelisms)
            .await
        {
            tracing::error!(
                error = %e.as_report(),
                "failed to apply reschedule for offline scaling in recovery",
            );

            return Err(e);
        }

        debug!("scaling-in actors succeed.");
        Ok(true)
    }

    async fn scale_actors_v1(&self, info: &InflightActorInfo) -> MetaResult<bool> {
        let mgr = self.metadata_manager.as_v1_ref();
        debug!("start resetting actors distribution");

        if info.actor_location_map.is_empty() {
            debug!("empty cluster, skipping");
            return Ok(true);
        }

        let current_parallelism = info
            .node_map
            .values()
            .flat_map(|worker_node| worker_node.parallel_units.iter())
            .count();

        if current_parallelism == 0 {
            return Err(anyhow!("no available parallel units for auto scaling").into());
        }

        /// We infer the new parallelism strategy based on the prior level of parallelism of the table.
        /// If the parallelism strategy is Fixed or Auto, we won't make any modifications.
        /// For Custom, we'll assess the parallelism of the core fragment;
        /// if the parallelism is higher than the currently available parallelism, we'll set it to Auto.
        /// If it's lower, we'll set it to Fixed.
        fn derive_target_parallelism_for_custom(
            current_parallelism: usize,
            table: &TableFragments,
        ) -> TableParallelism {
            let derive_from_fragment = table.mview_fragment().or_else(|| table.sink_fragment());

            if let TableParallelism::Custom = &table.assigned_parallelism {
                if let Some(fragment) = derive_from_fragment {
                    let fragment_parallelism = fragment.get_actors().len();
                    if fragment_parallelism >= current_parallelism {
                        TableParallelism::Adaptive
                    } else {
                        TableParallelism::Fixed(fragment_parallelism)
                    }
                } else {
                    TableParallelism::Adaptive
                }
            } else {
                table.assigned_parallelism
            }
        }

        let table_parallelisms: HashMap<_, _> = {
            let guard = mgr.fragment_manager.get_fragment_read_guard().await;

            guard
                .table_fragments()
                .iter()
                .map(|(table_id, table)| {
                    let target_parallelism =
                        derive_target_parallelism_for_custom(current_parallelism, table);

                    (table_id.table_id, target_parallelism)
                })
                .collect()
        };

        let workers = mgr
            .cluster_manager
            .list_active_streaming_compute_nodes()
            .await;

        let schedulable_worker_ids = workers
            .iter()
            .filter(|worker| {
                !worker
                    .property
                    .as_ref()
                    .map(|p| p.is_unschedulable)
                    .unwrap_or(false)
            })
            .map(|worker| worker.id)
            .collect();

        let plan = self
            .scale_controller
            .generate_table_resize_plan(TableResizePolicy {
                worker_ids: schedulable_worker_ids,
                table_parallelisms: table_parallelisms.clone(),
            })
            .await?;

        let table_parallelisms: HashMap<_, _> = table_parallelisms
            .into_iter()
            .map(|(table_id, parallelism)| {
                debug_assert_ne!(parallelism, TableParallelism::Custom);
                (TableId::new(table_id), parallelism)
            })
            .collect();

        let mut compared_table_parallelisms = table_parallelisms.clone();

        let (reschedule_fragment, applied_reschedules) = self
            .scale_controller
            .prepare_reschedule_command(
                plan,
                RescheduleOptions {
                    resolve_no_shuffle_upstream: true,
                },
                Some(&mut compared_table_parallelisms),
            )
            .await?;

        // Because custom parallelism doesn't exist, this function won't result in a no-shuffle rewrite for table parallelisms.
        debug_assert_eq!(compared_table_parallelisms, table_parallelisms);

        if let Err(e) = self
            .scale_controller
            .post_apply_reschedule(&reschedule_fragment, &table_parallelisms)
            .await
        {
            tracing::error!(
                error = %e.as_report(),
                "failed to apply reschedule for offline scaling in recovery",
            );

            mgr.fragment_manager
                .cancel_apply_reschedules(applied_reschedules)
                .await;

            return Err(e);
        }

        debug!("scaling-in actors succeed.");
        Ok(true)
    }

    /// This function will generate a migration plan, which includes the mapping for all expired and
    /// in-used parallel unit to a new one.
    async fn generate_migration_plan(
        &self,
        expired_workers: HashSet<WorkerId>,
    ) -> MetaResult<MigrationPlan> {
        let mgr = self.metadata_manager.as_v1_ref();

        let mut cached_plan = MigrationPlan::get(self.env.meta_store_checked()).await?;

        let all_worker_parallel_units = mgr.fragment_manager.all_worker_parallel_units().await;

        let (expired_inuse_workers, inuse_workers): (Vec<_>, Vec<_>) = all_worker_parallel_units
            .into_iter()
            .partition(|(worker, _)| expired_workers.contains(worker));

        let mut to_migrate_parallel_units: BTreeSet<_> = expired_inuse_workers
            .into_iter()
            .flat_map(|(_, pu)| pu.into_iter())
            .collect();
        let mut inuse_parallel_units: HashSet<_> = inuse_workers
            .into_iter()
            .flat_map(|(_, pu)| pu.into_iter())
            .collect();

        cached_plan.parallel_unit_plan.retain(|from, to| {
            if to_migrate_parallel_units.contains(from) {
                if !to_migrate_parallel_units.contains(&to.id) {
                    // clean up target parallel units in migration plan that are expired and not
                    // used by any actors.
                    return !expired_workers.contains(&to.worker_node_id);
                }
                return true;
            }
            false
        });
        to_migrate_parallel_units.retain(|id| !cached_plan.parallel_unit_plan.contains_key(id));
        inuse_parallel_units.extend(cached_plan.parallel_unit_plan.values().map(|pu| pu.id));

        if to_migrate_parallel_units.is_empty() {
            // all expired parallel units are already in migration plan.
            debug!("all expired parallel units are already in migration plan.");
            return Ok(cached_plan);
        }
        let mut to_migrate_parallel_units =
            to_migrate_parallel_units.into_iter().rev().collect_vec();
        debug!(
            "got to migrate parallel units {:#?}",
            to_migrate_parallel_units
        );

        let start = Instant::now();
        // if in-used expire parallel units are not empty, should wait for newly joined worker.
        'discovery: while !to_migrate_parallel_units.is_empty() {
            let mut new_parallel_units = mgr
                .cluster_manager
                .list_active_streaming_parallel_units()
                .await;
            new_parallel_units.retain(|pu| !inuse_parallel_units.contains(&pu.id));

            if !new_parallel_units.is_empty() {
                debug!("new parallel units found: {:#?}", new_parallel_units);
                for target_parallel_unit in new_parallel_units {
                    if let Some(from) = to_migrate_parallel_units.pop() {
                        debug!(
                            "plan to migrate from parallel unit {} to {}",
                            from, target_parallel_unit.id
                        );
                        inuse_parallel_units.insert(target_parallel_unit.id);
                        cached_plan
                            .parallel_unit_plan
                            .insert(from, target_parallel_unit);
                    } else {
                        break 'discovery;
                    }
                }
            }
            warn!(
                "waiting for new workers to join, elapsed: {}s",
                start.elapsed().as_secs()
            );
            // wait to get newly joined CN
            tokio::time::sleep(Duration::from_millis(100)).await;
        }

        // update migration plan, if there is a chain in the plan, update it.
        let mut new_plan = MigrationPlan::default();
        for (from, to) in &cached_plan.parallel_unit_plan {
            let mut to = to.clone();
            while let Some(target) = cached_plan.parallel_unit_plan.get(&to.id) {
                to = target.clone();
            }
            new_plan.parallel_unit_plan.insert(*from, to);
        }

        assert!(
            new_plan
                .parallel_unit_plan
                .values()
                .map(|pu| pu.id)
                .all_unique(),
            "target parallel units must be unique: {:?}",
            new_plan.parallel_unit_plan
        );

        new_plan.insert(self.env.meta_store_checked()).await?;
        Ok(new_plan)
    }

    /// Update all actors in compute nodes.
    async fn update_actors(&self, info: &InflightActorInfo) -> MetaResult<()> {
        if info.actor_map.is_empty() {
            tracing::debug!("no actor to update, skipping.");
            return Ok(());
        }

        let actor_infos: Vec<_> = info
            .actor_map
            .iter()
            .map(|(node_id, actors)| {
                let host = info
                    .node_map
                    .get(node_id)
                    .ok_or_else(|| anyhow::anyhow!("worker evicted, wait for online."))?
                    .host
                    .clone();
                Ok(actors.iter().map(move |&actor_id| ActorInfo {
                    actor_id,
                    host: host.clone(),
                })) as MetaResult<_>
            })
            .flatten_ok()
            .try_collect()?;

        let mut all_node_actors = self.metadata_manager.all_node_actors(false).await?;

        // Check if any actors were dropped after info resolved.
        if all_node_actors.iter().any(|(node_id, node_actors)| {
            !info.node_map.contains_key(node_id)
                || info
                    .actor_map
                    .get(node_id)
                    .map(|actors| actors.len() != node_actors.len())
                    .unwrap_or(true)
        }) {
            return Err(anyhow!("actors dropped during update").into());
        }

        self.stream_rpc_manager
            .broadcast_update_actor_info(
                &info.node_map,
                info.actor_map.keys().cloned(),
                actor_infos.into_iter(),
                info.actor_map.keys().map(|node_id| {
                    (
                        *node_id,
                        all_node_actors.remove(node_id).unwrap_or_default(),
                    )
                }),
            )
            .await?;

        Ok(())
    }

    /// Build all actors in compute nodes.
    async fn build_actors(&self, info: &InflightActorInfo) -> MetaResult<()> {
        if info.actor_map.is_empty() {
            tracing::debug!("no actor to build, skipping.");
            return Ok(());
        }

        self.stream_rpc_manager
            .build_actors(
                &info.node_map,
                info.actor_map.iter().map(|(node_id, actors)| {
                    let actors = actors.iter().cloned().collect();
                    (*node_id, actors)
                }),
            )
            .await?;

        Ok(())
    }

    /// Reset all compute nodes by calling `force_stop_actors`.
<<<<<<< HEAD
    async fn reset_compute_nodes(
        &self,
        info: &InflightActorInfo,
        prev_epoch: u64,
    ) -> MetaResult<()> {
        let futures = info.node_map.values().map(|worker_node| async move {
            let client = self.env.stream_client_pool().get(worker_node).await?;
            debug!(worker = ?worker_node.id, "force stop actors");
            client
                .force_stop_actors(ForceStopActorsRequest {
                    request_id: Uuid::new_v4().to_string(),
                    prev_epoch,
                })
                .await
        });
=======
    async fn reset_compute_nodes(&self, info: &InflightActorInfo) -> MetaResult<()> {
        debug!(worker = ?info.node_map.keys().collect_vec(), "force stop actors");
        self.stream_rpc_manager
            .force_stop_actors(info.node_map.values())
            .await?;
>>>>>>> 8481ea78

        debug!("all compute nodes have been reset.");

        Ok(())
    }
}<|MERGE_RESOLUTION|>--- conflicted
+++ resolved
@@ -1002,31 +1002,17 @@
     }
 
     /// Reset all compute nodes by calling `force_stop_actors`.
-<<<<<<< HEAD
     async fn reset_compute_nodes(
         &self,
         info: &InflightActorInfo,
         prev_epoch: u64,
     ) -> MetaResult<()> {
-        let futures = info.node_map.values().map(|worker_node| async move {
-            let client = self.env.stream_client_pool().get(worker_node).await?;
-            debug!(worker = ?worker_node.id, "force stop actors");
-            client
-                .force_stop_actors(ForceStopActorsRequest {
-                    request_id: Uuid::new_v4().to_string(),
-                    prev_epoch,
-                })
-                .await
-        });
-=======
-    async fn reset_compute_nodes(&self, info: &InflightActorInfo) -> MetaResult<()> {
-        debug!(worker = ?info.node_map.keys().collect_vec(), "force stop actors");
+        debug!(prev_epoch, worker = ?info.node_map.keys().collect_vec(), "force stop actors");
         self.stream_rpc_manager
-            .force_stop_actors(info.node_map.values())
+            .force_stop_actors(info.node_map.values(), prev_epoch)
             .await?;
->>>>>>> 8481ea78
-
-        debug!("all compute nodes have been reset.");
+
+        debug!(prev_epoch, "all compute nodes have been reset.");
 
         Ok(())
     }
