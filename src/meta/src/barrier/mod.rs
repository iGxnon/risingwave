--- conflicted
+++ resolved
@@ -625,13 +625,7 @@
                     if self
                         .checkpoint_control
                         .can_inject_barrier(self.in_flight_barrier_nums) => {
-                    let all_nodes = self
-                        .context
-                        .metadata_manager
-                        .list_active_streaming_compute_nodes()
-                        .await
-                        .unwrap();
-                    self.handle_new_barrier(scheduled, all_nodes);
+                    self.handle_new_barrier(scheduled);
                 }
             }
             self.checkpoint_control.update_barrier_nums_metrics();
@@ -639,11 +633,7 @@
     }
 
     /// Handle the new barrier from the scheduled queue and inject it.
-    fn handle_new_barrier(
-        &mut self,
-        scheduled: Scheduled,
-        nodes: impl IntoIterator<Item = WorkerNode>,
-    ) {
+    fn handle_new_barrier(&mut self, scheduled: Scheduled) {
         let Scheduled {
             command,
             mut notifiers,
@@ -652,10 +642,6 @@
             span,
         } = scheduled;
 
-<<<<<<< HEAD
-        self.state.resolve_worker_nodes(nodes);
-=======
->>>>>>> 8d0f414a
         let info = self.state.apply_command(&command);
 
         let (prev_epoch, curr_epoch) = self.state.next_epoch_pair();
@@ -784,17 +770,8 @@
 
             // No need to clean dirty tables for barrier recovery,
             // The foreground stream job should cleanup their own tables.
-<<<<<<< HEAD
-            self.state = self
-                .context
-                .recovery(prev_epoch, None, &self.scheduled_barriers)
-                .instrument(span)
-                .await;
+            self.recovery(prev_epoch, None).instrument(span).await;
             self.context.set_status(BarrierManagerStatus::Running);
-=======
-            self.recovery(prev_epoch, None).instrument(span).await;
-            self.context.set_status(BarrierManagerStatus::Running).await;
->>>>>>> 8d0f414a
         } else {
             panic!("failed to execute barrier: {}", err.as_report());
         }
