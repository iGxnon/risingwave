--- conflicted
+++ resolved
@@ -64,20 +64,10 @@
                     compaction_config::level0_sub_level_compact_level_count(),
                 level0_overlapping_sub_level_compact_level_count:
                     compaction_config::level0_overlapping_sub_level_compact_level_count(),
-<<<<<<< HEAD
-
-                // We expect the number of merge iters to be less than 128, and we want the
-                // overlapping file count + non-overlapping sub level count to be below this
-                // threshold
-                level0_stop_write_threshold_merge_iter_count:
-                    compaction_config::level0_stop_write_threshold_merge_iter_count(),
-
+                tombstone_reclaim_ratio: compaction_config::tombstone_reclaim_ratio(),
+                enable_emergency_picker: compaction_config::enable_emergency_picker(),
                 level0_stop_write_threshold_overlapping_file_count:
                     compaction_config::level0_stop_write_threshold_overlapping_file_count(),
-=======
-                tombstone_reclaim_ratio: compaction_config::tombstone_reclaim_ratio(),
-                enable_emergency_picker: compaction_config::enable_emergency_picker(),
->>>>>>> 44b8ae8f
             },
         }
     }
@@ -165,11 +155,6 @@
     level0_max_compact_file_number: u64,
     level0_sub_level_compact_level_count: u32,
     level0_overlapping_sub_level_compact_level_count: u32,
-<<<<<<< HEAD
-
-    level0_stop_write_threshold_merge_iter_count: u64,
+    tombstone_reclaim_ratio: u32,
     level0_stop_write_threshold_overlapping_file_count: u64,
-=======
-    tombstone_reclaim_ratio: u32,
->>>>>>> 44b8ae8f
 }