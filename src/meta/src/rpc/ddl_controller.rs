// Copyright 2024 RisingWave Labs
//
// Licensed under the Apache License, Version 2.0 (the "License");
// you may not use this file except in compliance with the License.
// You may obtain a copy of the License at
//
//     http://www.apache.org/licenses/LICENSE-2.0
//
// Unless required by applicable law or agreed to in writing, software
// distributed under the License is distributed on an "AS IS" BASIS,
// WITHOUT WARRANTIES OR CONDITIONS OF ANY KIND, either express or implied.
// See the License for the specific language governing permissions and
// limitations under the License.

use std::cmp::Ordering;
use std::collections::HashMap;
use std::num::NonZeroUsize;
use std::sync::Arc;
use std::time::Duration;

use anyhow::Context;
use itertools::Itertools;
use rand::Rng;
use risingwave_common::config::DefaultParallelism;
use risingwave_common::hash::{ParallelUnitMapping, VirtualNode};
use risingwave_common::util::column_index_mapping::ColIndexMapping;
use risingwave_common::util::epoch::Epoch;
use risingwave_common::util::stream_graph_visitor::{
    visit_fragment, visit_stream_node, visit_stream_node_cont,
};
use risingwave_common::{bail, current_cluster_version};
use risingwave_connector::dispatch_source_prop;
use risingwave_connector::source::cdc::CdcSourceType;
use risingwave_connector::source::{
    ConnectorProperties, SourceEnumeratorContext, SourceProperties, SplitEnumerator,
    UPSTREAM_SOURCE_KEY,
};
use risingwave_meta_model_v2::object::ObjectType;
use risingwave_meta_model_v2::ObjectId;
use risingwave_pb::catalog::connection::private_link_service::PbPrivateLinkProvider;
use risingwave_pb::catalog::connection::PrivateLinkService;
use risingwave_pb::catalog::source::OptionalAssociatedTableId;
use risingwave_pb::catalog::table::OptionalAssociatedSourceId;
use risingwave_pb::catalog::{
    connection, Comment, Connection, CreateType, Database, Function, PbSource, PbTable, Schema,
    Sink, Source, Table, View,
};
use risingwave_pb::ddl_service::alter_owner_request::Object;
use risingwave_pb::ddl_service::{
    alter_name_request, alter_set_schema_request, DdlProgress, TableJobType,
};
use risingwave_pb::meta::table_fragments::PbFragment;
use risingwave_pb::meta::PbTableParallelism;
use risingwave_pb::stream_plan::stream_node::NodeBody;
use risingwave_pb::stream_plan::{
    Dispatcher, DispatcherType, FragmentTypeFlag, MergeNode, PbStreamFragmentGraph,
    StreamFragmentGraph as StreamFragmentGraphProto,
};
use tokio::sync::Semaphore;
use tokio::time::sleep;
use tracing::log::warn;
use tracing::Instrument;

use crate::barrier::BarrierManagerRef;
use crate::controller::catalog::{CatalogControllerRef, ReleaseContext};
use crate::manager::{
    CatalogManagerRef, ConnectionId, DatabaseId, FragmentManagerRef, FunctionId, IdCategory,
    IdCategoryType, IndexId, LocalNotification, MetaSrvEnv, MetadataManager, MetadataManagerV1,
    NotificationVersion, RelationIdEnum, SchemaId, SinkId, SourceId, StreamingClusterInfo,
    StreamingJob, TableId, UserId, ViewId, IGNORED_NOTIFICATION_VERSION,
};
use crate::model::{FragmentId, StreamContext, TableFragments, TableParallelism};
use crate::rpc::cloud_provider::AwsEc2Client;
use crate::stream::{
    validate_sink, ActorGraphBuildResult, ActorGraphBuilder, CompleteStreamFragmentGraph,
    CreateStreamingJobContext, GlobalStreamManagerRef, ReplaceTableContext, SourceManagerRef,
    StreamFragmentGraph,
};
use crate::{MetaError, MetaResult};

#[derive(PartialEq)]
pub enum DropMode {
    Restrict,
    Cascade,
}

impl DropMode {
    pub fn from_request_setting(cascade: bool) -> DropMode {
        if cascade {
            DropMode::Cascade
        } else {
            DropMode::Restrict
        }
    }
}

pub enum StreamingJobId {
    MaterializedView(TableId),
    Sink(SinkId),
    Table(Option<SourceId>, TableId),
    Index(IndexId),
}

impl StreamingJobId {
    #[allow(dead_code)]
    fn id(&self) -> TableId {
        match self {
            StreamingJobId::MaterializedView(id)
            | StreamingJobId::Sink(id)
            | StreamingJobId::Table(_, id)
            | StreamingJobId::Index(id) => *id,
        }
    }
}

// It’s used to describe the information of the table that needs to be replaced and it will be used during replacing table and creating sink into table operations.
pub struct ReplaceTableInfo {
    pub streaming_job: StreamingJob,
    pub fragment_graph: StreamFragmentGraphProto,
    pub col_index_mapping: Option<ColIndexMapping>,
}

pub enum DdlCommand {
    CreateDatabase(Database),
    DropDatabase(DatabaseId),
    CreateSchema(Schema),
    DropSchema(SchemaId),
    CreateSource(Source),
    DropSource(SourceId, DropMode),
    CreateFunction(Function),
    DropFunction(FunctionId),
    CreateView(View),
    DropView(ViewId, DropMode),
    CreateStreamingJob(
        StreamingJob,
        StreamFragmentGraphProto,
        CreateType,
        Option<ReplaceTableInfo>,
    ),
    DropStreamingJob(StreamingJobId, DropMode, Option<ReplaceTableInfo>),
    AlterName(alter_name_request::Object, String),
    ReplaceTable(ReplaceTableInfo),
    AlterSourceColumn(Source),
    AlterObjectOwner(Object, UserId),
    AlterSetSchema(alter_set_schema_request::Object, SchemaId),
    CreateConnection(Connection),
    DropConnection(ConnectionId),
    CommentOn(Comment),
}

impl DdlCommand {
    fn allow_in_recovery(&self) -> bool {
        match self {
            DdlCommand::DropDatabase(_)
            | DdlCommand::DropSchema(_)
            | DdlCommand::DropSource(_, _)
            | DdlCommand::DropFunction(_)
            | DdlCommand::DropView(_, _)
            | DdlCommand::DropStreamingJob(_, _, _)
            | DdlCommand::DropConnection(_) => true,
            // Simply ban all other commands in recovery.
            _ => false,
        }
    }
}

#[derive(Clone)]
pub struct DdlController {
    pub(crate) env: MetaSrvEnv,

    pub(crate) metadata_manager: MetadataManager,
    pub(crate) stream_manager: GlobalStreamManagerRef,
    pub(crate) source_manager: SourceManagerRef,
    barrier_manager: BarrierManagerRef,

    aws_client: Arc<Option<AwsEc2Client>>,
    // The semaphore is used to limit the number of concurrent streaming job creation.
    pub(crate) creating_streaming_job_permits: Arc<CreatingStreamingJobPermit>,
}

#[derive(Clone)]
pub struct CreatingStreamingJobPermit {
    pub(crate) semaphore: Arc<Semaphore>,
}

impl CreatingStreamingJobPermit {
    async fn new(env: &MetaSrvEnv) -> Self {
        let mut permits = env
            .system_params_reader()
            .await
            .max_concurrent_creating_streaming_jobs() as usize;
        if permits == 0 {
            // if the system parameter is set to zero, use the max permitted value.
            permits = Semaphore::MAX_PERMITS;
        }
        let semaphore = Arc::new(Semaphore::new(permits));

        let (local_notification_tx, mut local_notification_rx) =
            tokio::sync::mpsc::unbounded_channel();
        env.notification_manager()
            .insert_local_sender(local_notification_tx)
            .await;
        let semaphore_clone = semaphore.clone();
        tokio::spawn(async move {
            while let Some(notification) = local_notification_rx.recv().await {
                let LocalNotification::SystemParamsChange(p) = &notification else {
                    continue;
                };
                let mut new_permits = p.max_concurrent_creating_streaming_jobs() as usize;
                if new_permits == 0 {
                    new_permits = Semaphore::MAX_PERMITS;
                }
                match permits.cmp(&new_permits) {
                    Ordering::Less => {
                        semaphore_clone.add_permits(new_permits - permits);
                    }
                    Ordering::Equal => continue,
                    Ordering::Greater => {
                        semaphore_clone
                            .acquire_many((permits - new_permits) as u32)
                            .await
                            .unwrap()
                            .forget();
                    }
                }
                tracing::info!(
                    "max_concurrent_creating_streaming_jobs changed from {} to {}",
                    permits,
                    new_permits
                );
                permits = new_permits;
            }
        });

        Self { semaphore }
    }
}

impl DdlController {
    pub async fn new(
        env: MetaSrvEnv,
        metadata_manager: MetadataManager,
        stream_manager: GlobalStreamManagerRef,
        source_manager: SourceManagerRef,
        barrier_manager: BarrierManagerRef,
        aws_client: Arc<Option<AwsEc2Client>>,
    ) -> Self {
        let creating_streaming_job_permits = Arc::new(CreatingStreamingJobPermit::new(&env).await);
        Self {
            env,
            metadata_manager,
            stream_manager,
            source_manager,
            barrier_manager,
            aws_client,
            creating_streaming_job_permits,
        }
    }

    async fn gen_unique_id<const C: IdCategoryType>(&self) -> MetaResult<u32> {
        let id = self.env.id_gen_manager().generate::<C>().await? as u32;
        Ok(id)
    }

    /// `run_command` spawns a tokio coroutine to execute the target ddl command. When the client
    /// has been interrupted during executing, the request will be cancelled by tonic. Since we have
    /// a lot of logic for revert, status management, notification and so on, ensuring consistency
    /// would be a huge hassle and pain if we don't spawn here.
    pub async fn run_command(&self, command: DdlCommand) -> MetaResult<NotificationVersion> {
        if !command.allow_in_recovery() {
            self.barrier_manager.check_status_running().await?;
        }
        let ctrl = self.clone();
        let fut = async move {
            match command {
                DdlCommand::CreateDatabase(database) => ctrl.create_database(database).await,
                DdlCommand::DropDatabase(database_id) => ctrl.drop_database(database_id).await,
                DdlCommand::CreateSchema(schema) => ctrl.create_schema(schema).await,
                DdlCommand::DropSchema(schema_id) => ctrl.drop_schema(schema_id).await,
                DdlCommand::CreateSource(source) => ctrl.create_source(source).await,
                DdlCommand::DropSource(source_id, drop_mode) => {
                    ctrl.drop_source(source_id, drop_mode).await
                }
                DdlCommand::CreateFunction(function) => ctrl.create_function(function).await,
                DdlCommand::DropFunction(function_id) => ctrl.drop_function(function_id).await,
                DdlCommand::CreateView(view) => ctrl.create_view(view).await,
                DdlCommand::DropView(view_id, drop_mode) => {
                    ctrl.drop_view(view_id, drop_mode).await
                }
                DdlCommand::CreateStreamingJob(
                    stream_job,
                    fragment_graph,
                    create_type,
                    affected_table_replace_info,
                ) => {
                    ctrl.create_streaming_job(
                        stream_job,
                        fragment_graph,
                        create_type,
                        affected_table_replace_info,
                    )
                    .await
                }
                DdlCommand::DropStreamingJob(job_id, drop_mode, target_replace_info) => {
                    ctrl.drop_streaming_job(job_id, drop_mode, target_replace_info)
                        .await
                }
                DdlCommand::ReplaceTable(ReplaceTableInfo {
                    streaming_job,
                    fragment_graph,
                    col_index_mapping,
                }) => {
                    ctrl.replace_table(streaming_job, fragment_graph, col_index_mapping)
                        .await
                }
                DdlCommand::AlterName(relation, name) => ctrl.alter_name(relation, &name).await,
                DdlCommand::AlterObjectOwner(object, owner_id) => {
                    ctrl.alter_owner(object, owner_id).await
                }
                DdlCommand::AlterSetSchema(object, new_schema_id) => {
                    ctrl.alter_set_schema(object, new_schema_id).await
                }
                DdlCommand::CreateConnection(connection) => {
                    ctrl.create_connection(connection).await
                }
                DdlCommand::DropConnection(connection_id) => {
                    ctrl.drop_connection(connection_id).await
                }
                DdlCommand::AlterSourceColumn(source) => ctrl.alter_source_column(source).await,
                DdlCommand::CommentOn(comment) => ctrl.comment_on(comment).await,
            }
        }
        .in_current_span();
        tokio::spawn(fut).await.unwrap()
    }

    pub async fn get_ddl_progress(&self) -> Vec<DdlProgress> {
        self.barrier_manager.get_ddl_progress().await
    }

    async fn create_database(&self, mut database: Database) -> MetaResult<NotificationVersion> {
        match &self.metadata_manager {
            MetadataManager::V1(mgr) => {
                database.id = self.gen_unique_id::<{ IdCategory::Database }>().await?;
                mgr.catalog_manager.create_database(&database).await
            }
            MetadataManager::V2(mgr) => mgr.catalog_controller.create_database(database).await,
        }
    }

    pub async fn alter_parallelism(
        &self,
        table_id: u32,
        parallelism: PbTableParallelism,
    ) -> MetaResult<()> {
        self.stream_manager
            .alter_table_parallelism(table_id, parallelism.into())
            .await
    }

    async fn drop_database_v1(
        &self,
        catalog_manager: &CatalogManagerRef,
        database_id: DatabaseId,
    ) -> MetaResult<NotificationVersion> {
        // 1. drop all catalogs in this database.
        let (version, streaming_ids, source_ids, connections_dropped) =
            catalog_manager.drop_database(database_id).await?;
        // 2. Unregister source connector worker.
        self.source_manager.unregister_sources(source_ids).await;
        // 3. drop streaming jobs.
        if !streaming_ids.is_empty() {
            self.stream_manager.drop_streaming_jobs(streaming_ids).await;
        }
        // 4. delete cloud resources if any
        for conn in connections_dropped {
            self.delete_vpc_endpoint(&conn).await?;
        }

        Ok(version)
    }

    async fn drop_database_v2(
        &self,
        catalog_controller: &CatalogControllerRef,
        database_id: DatabaseId,
    ) -> MetaResult<NotificationVersion> {
        let (
            ReleaseContext {
                streaming_jobs,
                source_ids,
                connections,
                ..
            },
            version,
        ) = catalog_controller.drop_database(database_id as _).await?;
        self.source_manager
            .unregister_sources(source_ids.into_iter().map(|id| id as _).collect())
            .await;
        self.stream_manager
            .drop_streaming_jobs(
                streaming_jobs
                    .into_iter()
                    .map(|id| (id as u32).into())
                    .collect(),
            )
            .await;
        for svc in connections {
            self.delete_vpc_endpoint_v2(svc.into_inner()).await?;
        }
        Ok(version)
    }

    async fn drop_database(&self, database_id: DatabaseId) -> MetaResult<NotificationVersion> {
        match &self.metadata_manager {
            MetadataManager::V1(mgr) => {
                self.drop_database_v1(&mgr.catalog_manager, database_id)
                    .await
            }
            MetadataManager::V2(mgr) => {
                self.drop_database_v2(&mgr.catalog_controller, database_id)
                    .await
            }
        }
    }

    async fn create_schema(&self, mut schema: Schema) -> MetaResult<NotificationVersion> {
        match &self.metadata_manager {
            MetadataManager::V1(mgr) => {
                schema.id = self.gen_unique_id::<{ IdCategory::Schema }>().await?;
                mgr.catalog_manager.create_schema(&schema).await
            }
            MetadataManager::V2(mgr) => mgr.catalog_controller.create_schema(schema).await,
        }
    }

    async fn drop_schema(&self, schema_id: SchemaId) -> MetaResult<NotificationVersion> {
        match &self.metadata_manager {
            MetadataManager::V1(mgr) => mgr.catalog_manager.drop_schema(schema_id).await,
            MetadataManager::V2(mgr) => {
                mgr.catalog_controller
                    .drop_schema(schema_id as _, DropMode::Restrict)
                    .await
            }
        }
    }

    async fn create_source(&self, mut source: Source) -> MetaResult<NotificationVersion> {
        match &self.metadata_manager {
            MetadataManager::V1(mgr) => {
                source.id = self.gen_unique_id::<{ IdCategory::Table }>().await?;
                // set the initialized_at_epoch to the current epoch.
                source.initialized_at_epoch = Some(Epoch::now().0);
                source.initialized_at_cluster_version = Some(current_cluster_version());

                mgr.catalog_manager
                    .start_create_source_procedure(&source)
                    .await?;

                if let Err(e) = self.source_manager.register_source(&source).await {
                    mgr.catalog_manager
                        .cancel_create_source_procedure(&source)
                        .await?;
                    return Err(e.into());
                }

                mgr.catalog_manager
                    .finish_create_source_procedure(source, vec![])
                    .await
            }
            MetadataManager::V2(mgr) => {
                mgr.catalog_controller
                    .create_source(source, Some(self.source_manager.clone()))
                    .await
            }
        }
    }

    async fn drop_source(
        &self,
        source_id: SourceId,
        drop_mode: DropMode,
    ) -> MetaResult<NotificationVersion> {
        let MetadataManager::V1(mgr) = &self.metadata_manager else {
            unimplemented!("support drop source in v2");
        };
        // 1. Drop source in catalog.
        let (version, streaming_job_ids) = mgr
            .catalog_manager
            .drop_relation(
                RelationIdEnum::Source(source_id),
                mgr.fragment_manager.clone(),
                drop_mode,
            )
            .await?;

        // 2. Unregister source connector worker.
        self.source_manager
            .unregister_sources(vec![source_id])
            .await;

        // 3. Drop streaming jobs if cascade
        self.stream_manager
            .drop_streaming_jobs(streaming_job_ids)
            .await;

        Ok(version)
    }

    // Maybe we can unify `alter_source_column` and `alter_source_name`.
    async fn alter_source_column(&self, source: Source) -> MetaResult<NotificationVersion> {
        match &self.metadata_manager {
            MetadataManager::V1(mgr) => mgr.catalog_manager.alter_source_column(source).await,
            MetadataManager::V2(mgr) => mgr.catalog_controller.alter_source_column(source).await,
        }
    }

    async fn create_function(&self, mut function: Function) -> MetaResult<NotificationVersion> {
        match &self.metadata_manager {
            MetadataManager::V1(mgr) => {
                function.id = self.gen_unique_id::<{ IdCategory::Function }>().await?;
                mgr.catalog_manager.create_function(&function).await
            }
            MetadataManager::V2(mgr) => mgr.catalog_controller.create_function(function).await,
        }
    }

    async fn drop_function(&self, function_id: FunctionId) -> MetaResult<NotificationVersion> {
        match &self.metadata_manager {
            MetadataManager::V1(mgr) => mgr.catalog_manager.drop_function(function_id).await,
            MetadataManager::V2(mgr) => {
                mgr.catalog_controller.drop_function(function_id as _).await
            }
        }
    }

    async fn create_view(&self, mut view: View) -> MetaResult<NotificationVersion> {
        match &self.metadata_manager {
            MetadataManager::V1(mgr) => {
                view.id = self.gen_unique_id::<{ IdCategory::Table }>().await?;
                mgr.catalog_manager.create_view(&view).await
            }
            MetadataManager::V2(mgr) => mgr.catalog_controller.create_view(view).await,
        }
    }

    async fn drop_view(
        &self,
        view_id: ViewId,
        drop_mode: DropMode,
    ) -> MetaResult<NotificationVersion> {
        let MetadataManager::V1(mgr) = &self.metadata_manager else {
            unimplemented!("support drop view in v2");
        };
        let (version, streaming_job_ids) = mgr
            .catalog_manager
            .drop_relation(
                RelationIdEnum::View(view_id),
                mgr.fragment_manager.clone(),
                drop_mode,
            )
            .await?;
        self.stream_manager
            .drop_streaming_jobs(streaming_job_ids)
            .await;
        Ok(version)
    }

    async fn create_connection(
        &self,
        mut connection: Connection,
    ) -> MetaResult<NotificationVersion> {
        match &self.metadata_manager {
            MetadataManager::V1(mgr) => {
                connection.id = self.gen_unique_id::<{ IdCategory::Connection }>().await?;
                mgr.catalog_manager.create_connection(connection).await
            }
            MetadataManager::V2(mgr) => mgr.catalog_controller.create_connection(connection).await,
        }
    }

    async fn drop_connection(
        &self,
        connection_id: ConnectionId,
    ) -> MetaResult<NotificationVersion> {
        let (version, connection) = match &self.metadata_manager {
            MetadataManager::V1(mgr) => mgr.catalog_manager.drop_connection(connection_id).await?,
            MetadataManager::V2(mgr) => {
                mgr.catalog_controller
                    .drop_connection(connection_id as _)
                    .await?
            }
        };

        self.delete_vpc_endpoint(&connection).await?;
        Ok(version)
    }

    async fn delete_vpc_endpoint(&self, connection: &Connection) -> MetaResult<()> {
        // delete AWS vpc endpoint
        if let Some(connection::Info::PrivateLinkService(svc)) = &connection.info
            && svc.get_provider()? == PbPrivateLinkProvider::Aws
        {
            if let Some(aws_cli) = self.aws_client.as_ref() {
                aws_cli.delete_vpc_endpoint(&svc.endpoint_id).await?;
            } else {
                warn!(
                    "AWS client is not initialized, skip deleting vpc endpoint {}",
                    svc.endpoint_id
                );
            }
        }
        Ok(())
    }

    async fn delete_vpc_endpoint_v2(&self, svc: PrivateLinkService) -> MetaResult<()> {
        // delete AWS vpc endpoint
        if svc.get_provider()? == PbPrivateLinkProvider::Aws {
            if let Some(aws_cli) = self.aws_client.as_ref() {
                aws_cli.delete_vpc_endpoint(&svc.endpoint_id).await?;
            } else {
                warn!(
                    "AWS client is not initialized, skip deleting vpc endpoint {}",
                    svc.endpoint_id
                );
            }
        }
        Ok(())
    }

    async fn create_streaming_job(
        &self,
        mut stream_job: StreamingJob,
        mut fragment_graph: StreamFragmentGraphProto,
        create_type: CreateType,
        affected_table_replace_info: Option<ReplaceTableInfo>,
    ) -> MetaResult<NotificationVersion> {
        let MetadataManager::V1(mgr) = &self.metadata_manager else {
            return self
                .create_streaming_job_v2(stream_job, fragment_graph)
                .await;
        };
        let id = self.gen_unique_id::<{ IdCategory::Table }>().await?;
        stream_job.set_id(id);

        match &mut stream_job {
            StreamingJob::Table(src, table, job_type) => {
                // If we're creating a table with connector, we should additionally fill its ID first.
                if let Some(src) = src {
                    src.id = self.gen_unique_id::<{ IdCategory::Table }>().await?;
                }
                fill_table_stream_graph_info(src, table, *job_type, &mut fragment_graph);
            }
            StreamingJob::Source(_) => {
                // set the inner source id of source node.
                for fragment in fragment_graph.fragments.values_mut() {
                    visit_fragment(fragment, |node_body| {
                        if let NodeBody::Source(source_node) = node_body {
                            source_node.source_inner.as_mut().unwrap().source_id = id;
                        }
                    });
                }
            }
            _ => {}
        }

        tracing::debug!(
            id = stream_job.id(),
            definition = stream_job.definition(),
            "starting stream job",
        );
        let _permit = self
            .creating_streaming_job_permits
            .semaphore
            .acquire()
            .await
            .unwrap();
        let _reschedule_job_lock = self.stream_manager.reschedule_lock.read().await;

        let stream_ctx = StreamContext::from_protobuf(fragment_graph.get_ctx().unwrap());

        tracing::debug!(id = stream_job.id(), "preparing stream job");

        // 1. Build fragment graph.
        let fragment_graph =
            StreamFragmentGraph::new(&self.env, fragment_graph, &stream_job).await?;
        let internal_tables = fragment_graph.internal_tables().into_values().collect_vec();

        // 2. Set the graph-related fields and freeze the `stream_job`.
        stream_job.set_table_fragment_id(fragment_graph.table_fragment_id());
        stream_job.set_dml_fragment_id(fragment_graph.dml_fragment_id());
        stream_job.mark_initialized();

        // 3. Persist tables.
        mgr.catalog_manager
            .start_create_stream_job_procedure(&stream_job, internal_tables.clone())
            .await?;

        // 4. Build and persist stream job.
        let result = try {
            tracing::debug!(id = stream_job.id(), "building stream job");
            let (ctx, table_fragments) = self
                .build_stream_job(
                    stream_ctx,
                    &stream_job,
                    fragment_graph,
                    affected_table_replace_info,
                )
                .await?;

            // Do some type-specific work for each type of stream job.
            match stream_job {
                StreamingJob::Table(None, ref table, TableJobType::SharedCdcSource) => {
                    Self::validate_cdc_table(table, &table_fragments)
                        .await
                        .context("failed to validate CDC table")?;
                }
                StreamingJob::Table(Some(ref source), ..) => {
                    // Register the source on the connector node.
                    self.source_manager.register_source(source).await?;
                }
                StreamingJob::Sink(ref sink, ref mut target_table) => {
                    // When sinking into table occurs, some variables of the target table may be modified,
                    // such as `fragment_id` being altered by `prepare_replace_table`.
                    // At this point, it’s necessary to update the table info carried with the sink.
                    if let Some((StreamingJob::Table(source, table, _), ..)) =
                        &ctx.replace_table_job_info
                    {
                        *target_table = Some((table.clone(), source.clone()));
                    }

                    // Validate the sink on the connector node.
                    validate_sink(sink).await?;
                }
                StreamingJob::Source(ref source) => {
                    // Register the source on the connector node.
                    self.source_manager.register_source(source).await?;
                }
                _ => {}
            }

            (ctx, table_fragments)
        };

        let (ctx, table_fragments) = match result {
            Ok(r) => r,
            Err(e) => {
                self.cancel_stream_job(&stream_job, internal_tables, Some(&e))
                    .await?;
                return Err(e);
            }
        };

        match create_type {
            CreateType::Foreground | CreateType::Unspecified => {
                self.create_streaming_job_inner(
                    mgr,
                    stream_job,
                    table_fragments,
                    ctx,
                    internal_tables,
                )
                .await
            }
            CreateType::Background => {
                let ctrl = self.clone();
                let mgr = mgr.clone();
                let stream_job_id = stream_job.id();
                let fut = async move {
                    let result = ctrl
                        .create_streaming_job_inner(
                            &mgr,
                            stream_job,
                            table_fragments,
                            ctx,
                            internal_tables,
                        )
                        .await;
                    match result {
                        Err(e) => {
                            tracing::error!(id=stream_job_id, error = ?e, "finish stream job failed")
                        }
                        Ok(_) => {
                            tracing::info!(id = stream_job_id, "finish stream job succeeded")
                        }
                    }
                };
                tokio::spawn(fut);
                Ok(IGNORED_NOTIFICATION_VERSION)
            }
        }
    }

    /// Validates the connect properties in the `cdc_table_desc` stored in the `StreamCdcScan` node
    pub(crate) async fn validate_cdc_table(
        table: &Table,
        table_fragments: &TableFragments,
    ) -> anyhow::Result<()> {
        let stream_scan_fragment = table_fragments
            .fragments
            .values()
            .filter(|f| f.fragment_type_mask & FragmentTypeFlag::StreamScan as u32 != 0)
            .exactly_one()
            .ok()
            .with_context(|| {
                format!(
                    "expect exactly one stream scan fragment, got: {:?}",
                    table_fragments.fragments
                )
            })?;

        async fn new_enumerator_for_validate<P: SourceProperties>(
            source_props: P,
        ) -> Result<P::SplitEnumerator, anyhow::Error> {
            P::SplitEnumerator::new(source_props, SourceEnumeratorContext::default().into()).await
        }

        for actor in &stream_scan_fragment.actors {
            if let Some(NodeBody::StreamCdcScan(ref stream_cdc_scan)) =
                actor.nodes.as_ref().unwrap().node_body
                && let Some(ref cdc_table_desc) = stream_cdc_scan.cdc_table_desc
            {
                let properties: HashMap<String, String> = cdc_table_desc
                    .connect_properties
                    .iter()
                    .map(|(k, v)| (k.clone(), v.clone()))
                    .collect();
                let mut props = ConnectorProperties::extract(properties, true)?;
                props.init_from_pb_cdc_table_desc(cdc_table_desc);

                dispatch_source_prop!(props, props, {
                    new_enumerator_for_validate(*props).await?;
                });
                tracing::debug!(?table.id, "validate cdc table success");
            }
        }
        Ok(())
    }

    // Here we modify the union node of the downstream table by the TableFragments of the to-be-created sink upstream.
    // The merge in the union has already been set up in the frontend and will be filled with specific upstream actors in this function.
    // Meanwhile, the Dispatcher corresponding to the upstream of the merge will also be added to the replace table context here.
    async fn inject_replace_table_job_for_table_sink(
        &self,
        mgr: &MetadataManagerV1,
        stream_ctx: StreamContext,
        sink: Option<&Sink>,
        creating_sink_table_fragments: Option<&TableFragments>,
        dropping_sink_id: Option<SinkId>,
        ReplaceTableInfo {
            mut streaming_job,
            fragment_graph,
            ..
        }: ReplaceTableInfo,
    ) -> MetaResult<(StreamingJob, ReplaceTableContext, TableFragments)> {
        let fragment_graph = self
            .prepare_replace_table(
                mgr.catalog_manager.clone(),
                &mut streaming_job,
                fragment_graph,
            )
            .await?;

        let (mut replace_table_ctx, mut table_fragments) = self
            .build_replace_table(mgr, stream_ctx, &streaming_job, fragment_graph, None)
            .await?;

        let mut union_fragment_id = None;

        for (fragment_id, fragment) in &mut table_fragments.fragments {
            for actor in &mut fragment.actors {
                if let Some(node) = &mut actor.nodes {
                    visit_stream_node(node, |body| {
                        if let NodeBody::Union(_) = body {
                            if let Some(union_fragment_id) = union_fragment_id.as_mut() {
                                // The union fragment should be unique.
                                assert_eq!(*union_fragment_id, *fragment_id);
                            } else {
                                union_fragment_id = Some(*fragment_id);
                            }
                        }
                    })
                };
            }
        }

        let table = streaming_job.table().unwrap();

        let target_fragment_id =
            union_fragment_id.expect("fragment of placeholder merger not found");

        if let Some(creating_sink_table_fragments) = creating_sink_table_fragments {
            let sink_fragment = creating_sink_table_fragments.sink_fragment().unwrap();

            Self::inject_replace_table_plan_for_sink(
                sink.map(|sink| sink.id),
                &sink_fragment,
                table,
                &mut replace_table_ctx,
                &mut table_fragments,
                target_fragment_id,
            );
        }

        let [table_catalog]: [_; 1] = mgr
            .catalog_manager
            .get_tables(&[table.id])
            .await
            .try_into()
            .expect("Target table should exist in sink into table");

        assert_eq!(table_catalog.incoming_sinks, table.incoming_sinks);

        {
            let guard = mgr.fragment_manager.get_fragment_read_guard().await;

            for sink_id in &table_catalog.incoming_sinks {
                if let Some(dropping_sink_id) = dropping_sink_id
                    && *sink_id == dropping_sink_id
                {
                    continue;
                };

                let sink_table_fragments = guard
                    .table_fragments()
                    .get(&risingwave_common::catalog::TableId::new(*sink_id))
                    .unwrap();

                let sink_fragment = sink_table_fragments.sink_fragment().unwrap();

                Self::inject_replace_table_plan_for_sink(
                    Some(*sink_id),
                    &sink_fragment,
                    table,
                    &mut replace_table_ctx,
                    &mut table_fragments,
                    target_fragment_id,
                );
            }
        }

        // check if the union fragment is fully assigned.
        for fragment in table_fragments.fragments.values_mut() {
            for actor in &mut fragment.actors {
                if let Some(node) = &mut actor.nodes {
                    visit_stream_node(node, |node| {
                        if let NodeBody::Merge(merge_node) = node {
                            assert!(!merge_node.upstream_actor_id.is_empty(), "All the mergers for the union should have been fully assigned beforehand.");
                        }
                    });
                }
            }
        }

        Ok((streaming_job, replace_table_ctx, table_fragments))
    }

    fn inject_replace_table_plan_for_sink(
        sink_id: Option<u32>,
        sink_fragment: &PbFragment,
        table: &Table,
        replace_table_ctx: &mut ReplaceTableContext,
        table_fragments: &mut TableFragments,
        target_fragment_id: FragmentId,
    ) {
        let sink_actor_ids = sink_fragment
            .actors
            .iter()
            .map(|a| a.actor_id)
            .collect_vec();

        let union_fragment = table_fragments
            .fragments
            .get_mut(&target_fragment_id)
            .unwrap();

        let downstream_actor_ids = union_fragment
            .actors
            .iter()
            .map(|actor| actor.actor_id)
            .collect_vec();

        let output_indices = table
            .columns
            .iter()
            .enumerate()
            .map(|(idx, _)| idx as _)
            .collect_vec();

        let dist_key_indices = table.distribution_key.iter().map(|i| *i as _).collect_vec();

        let mapping = downstream_actor_ids
            .iter()
            .map(|id| {
                let actor_status = table_fragments.actor_status.get(id).unwrap();
                let parallel_unit_id = actor_status.parallel_unit.as_ref().unwrap().id;

                (parallel_unit_id, *id)
            })
            .collect();

        let actor_mapping =
            ParallelUnitMapping::from_protobuf(union_fragment.vnode_mapping.as_ref().unwrap())
                .to_actor(&mapping);

        let upstream_actors = sink_fragment.get_actors();

        for actor in upstream_actors {
            replace_table_ctx.dispatchers.insert(
                actor.actor_id,
                vec![Dispatcher {
                    r#type: DispatcherType::Hash as _,
                    dist_key_indices: dist_key_indices.clone(),
                    output_indices: output_indices.clone(),
                    hash_mapping: Some(actor_mapping.to_protobuf()),
                    dispatcher_id: union_fragment.fragment_id as _,
                    downstream_actor_id: downstream_actor_ids.clone(),
                }],
            );
        }

        let upstream_fragment_id = sink_fragment.fragment_id;
        for actor in &mut union_fragment.actors {
            if let Some(node) = &mut actor.nodes {
                let fields = node.fields.clone();

                visit_stream_node_cont(node, |node| {
                    if let Some(NodeBody::Union(_)) = &mut node.node_body {
                        for input in &mut node.input {
                            if let Some(NodeBody::Merge(merge_node)) = &mut input.node_body
                                && merge_node.upstream_actor_id.is_empty()
                            {
                                if let Some(sink_id) = sink_id {
                                    input.identity =
                                        format!("MergeExecutor(from sink {})", sink_id);
                                }

                                *merge_node = MergeNode {
                                    upstream_actor_id: sink_actor_ids.clone(),
                                    upstream_fragment_id,
                                    upstream_dispatcher_type: DispatcherType::Hash as _,
                                    fields: fields.clone(),
                                };

                                return false;
                            }
                        }
                    }
                    true
                });
            }
        }

        // update downstream actors' upstream_actor_id and upstream_fragment_id
        for actor in &mut union_fragment.actors {
            actor.upstream_actor_id.extend(sink_actor_ids.clone());
        }

        union_fragment
            .upstream_fragment_ids
            .push(upstream_fragment_id);
    }

    /// Let the stream manager to create the actors, and do some cleanup work after it fails or finishes.
    async fn create_streaming_job_inner(
        &self,
        mgr: &MetadataManagerV1,
        stream_job: StreamingJob,
        table_fragments: TableFragments,
        ctx: CreateStreamingJobContext,
        internal_tables: Vec<Table>,
    ) -> MetaResult<NotificationVersion> {
        let job_id = stream_job.id();
        tracing::debug!(id = job_id, "creating stream job");

        let result = try {
            // Add table fragments to meta store with state: `State::Initial`.
            mgr.fragment_manager
                .start_create_table_fragments(table_fragments.clone())
                .await?;

            self.stream_manager
                .create_streaming_job(table_fragments, ctx)
                .await?
        };

        if let Err(e) = result {
            match stream_job.create_type() {
                CreateType::Background => {
                    tracing::error!(id = job_id, error = ?e, "finish stream job failed");
                    let should_cancel = match mgr
                        .fragment_manager
                        .select_table_fragments_by_table_id(&job_id.into())
                        .await
                    {
                        Err(err) => err.is_fragment_not_found(),
                        Ok(table_fragments) => table_fragments.is_initial(),
                    };
                    if should_cancel {
                        // If the table fragments are not found or in initial state, it means that the stream job has not been created.
                        // We need to cancel the stream job.
                        self.cancel_stream_job(&stream_job, internal_tables, Some(&e))
                            .await?;
                    } else {
                        // NOTE: This assumes that we will trigger recovery,
                        // and recover stream job progress.
                    }
                }
                _ => {
                    self.cancel_stream_job(&stream_job, internal_tables, Some(&e))
                        .await?;
                }
            }
            return Err(e);
        };

        tracing::debug!(id = job_id, "finishing stream job");
        let version = self
            .finish_stream_job(mgr, stream_job, internal_tables)
            .await?;
        tracing::debug!(id = job_id, "finished stream job");

        Ok(version)
    }

    async fn drop_streaming_job(
        &self,
        job_id: StreamingJobId,
        drop_mode: DropMode,
        target_replace_info: Option<ReplaceTableInfo>,
    ) -> MetaResult<NotificationVersion> {
        let MetadataManager::V1(mgr) = &self.metadata_manager else {
            unimplemented!("support drop streaming job in v2");
        };
        let _reschedule_job_lock = self.stream_manager.reschedule_lock.read().await;
        let (mut version, streaming_job_ids) = match job_id {
            StreamingJobId::MaterializedView(table_id) => {
                mgr.catalog_manager
                    .drop_relation(
                        RelationIdEnum::Table(table_id),
                        mgr.fragment_manager.clone(),
                        drop_mode,
                    )
                    .await?
            }
            StreamingJobId::Sink(sink_id) => {
                mgr.catalog_manager
                    .drop_relation(
                        RelationIdEnum::Sink(sink_id),
                        mgr.fragment_manager.clone(),
                        drop_mode,
                    )
                    .await?
            }
            StreamingJobId::Table(source_id, table_id) => {
                self.drop_table_inner(
                    source_id,
                    table_id,
                    mgr.catalog_manager.clone(),
                    mgr.fragment_manager.clone(),
                    drop_mode,
                )
                .await?
            }
            StreamingJobId::Index(index_id) => {
                mgr.catalog_manager
                    .drop_relation(
                        RelationIdEnum::Index(index_id),
                        mgr.fragment_manager.clone(),
                        drop_mode,
                    )
                    .await?
            }
        };

        if let Some(replace_table_info) = target_replace_info {
            let stream_ctx =
                StreamContext::from_protobuf(replace_table_info.fragment_graph.get_ctx().unwrap());

            let StreamingJobId::Sink(sink_id) = job_id else {
                panic!("additional replace table event only occurs when dropping sink into table")
            };

            let (streaming_job, context, table_fragments) = self
                .inject_replace_table_job_for_table_sink(
                    mgr,
                    stream_ctx,
                    None,
                    None,
                    Some(sink_id),
                    replace_table_info,
                )
                .await?;

            // Add table fragments to meta store with state: `State::Initial`.
            mgr.fragment_manager
                .start_create_table_fragments(table_fragments.clone())
                .await?;

            self.stream_manager
                .replace_table(table_fragments, context)
                .await?;

            version = self
                .finish_replace_table(
                    mgr.catalog_manager.clone(),
                    &streaming_job,
                    None,
                    None,
                    Some(sink_id),
                )
                .await?;
        }

        self.stream_manager
            .drop_streaming_jobs(streaming_job_ids)
            .await;

        Ok(version)
    }

    fn resolve_stream_parallelism(
        &self,
        default_parallelism: Option<NonZeroUsize>,
        cluster_info: &StreamingClusterInfo,
    ) -> MetaResult<NonZeroUsize> {
        if cluster_info.parallel_units.is_empty() {
            return Err(MetaError::unavailable(
                "No available parallel units to schedule",
            ));
        }

        let available_parallel_units =
            NonZeroUsize::new(cluster_info.parallel_units.len()).unwrap();
        // Use configured parallel units if no default parallelism is specified.
        let parallelism = default_parallelism.unwrap_or(match &self.env.opts.default_parallelism {
            DefaultParallelism::Full => {
                if available_parallel_units.get() > VirtualNode::COUNT {
                    tracing::warn!(
                        "Too many parallel units, use {} instead",
                        VirtualNode::COUNT
                    );
                    NonZeroUsize::new(VirtualNode::COUNT).unwrap()
                } else {
                    available_parallel_units
                }
            }
            DefaultParallelism::Default(num) => *num,
        });

        if parallelism > available_parallel_units {
            return Err(MetaError::unavailable(format!(
                "Not enough parallel units to schedule, required: {}, available: {}",
                parallelism, available_parallel_units
            )));
        }

        Ok(parallelism)
    }

    /// Builds the actor graph:
    /// - Schedule the fragments based on their distribution
    /// - Expand each fragment into one or several actors
    pub(crate) async fn build_stream_job(
        &self,
        stream_ctx: StreamContext,
        stream_job: &StreamingJob,
        fragment_graph: StreamFragmentGraph,
        affected_table_replace_info: Option<ReplaceTableInfo>,
    ) -> MetaResult<(CreateStreamingJobContext, TableFragments)> {
        let id = stream_job.id();
        let default_parallelism = fragment_graph.default_parallelism();
        let internal_tables = fragment_graph.internal_tables();
        let expr_context = stream_ctx.to_expr_context();

        // 1. Resolve the upstream fragments, extend the fragment graph to a complete graph that
        // contains all information needed for building the actor graph.

        let upstream_root_fragments = self
            .metadata_manager
            .get_upstream_root_fragments(
                fragment_graph.dependent_table_ids(),
                stream_job.table_job_type(),
            )
            .await?;

        let upstream_actors: HashMap<_, _> = upstream_root_fragments
            .iter()
            .map(|(&table_id, fragment)| {
                (
                    table_id,
                    fragment.actors.iter().map(|a| a.actor_id).collect_vec(),
                )
            })
            .collect();

        let complete_graph = CompleteStreamFragmentGraph::with_upstreams(
            fragment_graph,
            upstream_root_fragments,
            stream_job.table_job_type(),
        )?;

        // 2. Build the actor graph.
        let cluster_info = self.metadata_manager.get_streaming_cluster_info().await?;

        let parallelism = self.resolve_stream_parallelism(default_parallelism, &cluster_info)?;

        let actor_graph_builder =
            ActorGraphBuilder::new(id, complete_graph, cluster_info, parallelism)?;

        let ActorGraphBuildResult {
            graph,
            building_locations,
            existing_locations,
            dispatchers,
            merge_updates,
        } = actor_graph_builder
            .generate_graph(&self.env, stream_job, expr_context)
            .await?;
        assert!(merge_updates.is_empty());

        // 3. Build the table fragments structure that will be persisted in the stream manager,
        // and the context that contains all information needed for building the
        // actors on the compute nodes.

        let table_parallelism = match default_parallelism {
            None => TableParallelism::Auto,
            Some(parallelism) => TableParallelism::Fixed(parallelism.get()),
        };

        let table_fragments = TableFragments::new(
            id.into(),
            graph,
            &building_locations.actor_locations,
            stream_ctx.clone(),
            table_parallelism,
        );

        let replace_table_job_info = match affected_table_replace_info {
            Some(replace_table_info) => {
                let StreamingJob::Sink(s, _) = stream_job else {
                    bail!("additional replace table event only occurs when sinking into table");
                };
                let MetadataManager::V1(mgr) = &self.metadata_manager else {
                    unimplemented!("support replace table in v2");
                };

                Some(
                    self.inject_replace_table_job_for_table_sink(
                        mgr,
                        stream_ctx,
                        Some(s),
                        Some(&table_fragments),
                        None,
                        replace_table_info,
                    )
                    .await?,
                )
            }
            None => None,
        };

        let ctx = CreateStreamingJobContext {
            dispatchers,
            upstream_mview_actors: upstream_actors,
            internal_tables,
            building_locations,
            existing_locations,
            table_properties: stream_job.properties(),
            definition: stream_job.definition(),
            mv_table_id: stream_job.mv_table(),
            create_type: stream_job.create_type(),
            ddl_type: stream_job.into(),
            replace_table_job_info,
        };

        // 4. Mark tables as creating, including internal tables and the table of the stream job.
        let creating_tables = ctx
            .internal_tables()
            .into_iter()
            .chain(stream_job.table().cloned())
            .collect_vec();

        if let MetadataManager::V1(mgr) = &self.metadata_manager {
            mgr.catalog_manager
                .mark_creating_tables(&creating_tables)
                .await;
        }

        Ok((ctx, table_fragments))
    }

    /// This is NOT used by `CANCEL JOBS`.
    /// It is used internally by `DdlController` to cancel and cleanup stream job.
    async fn cancel_stream_job(
        &self,
        stream_job: &StreamingJob,
        internal_tables: Vec<Table>,
        error: Option<&impl thiserror_ext::AsReport>,
    ) -> MetaResult<()> {
<<<<<<< HEAD
        let error = error
            .map(thiserror_ext::AsReport::to_report_string)
            .unwrap_or_default();
=======
        let MetadataManager::V1(mgr) = &self.metadata_manager else {
            unimplemented!("support cancel streaming job in v2");
        };
        let error = error.map(ToString::to_string).unwrap_or_default();
>>>>>>> f85de375
        let event = risingwave_pb::meta::event_log::EventCreateStreamJobFail {
            id: stream_job.id(),
            name: stream_job.name(),
            definition: stream_job.definition(),
            error,
        };
        self.env.event_log_manager_ref().add_event_logs(vec![
            risingwave_pb::meta::event_log::Event::CreateStreamJobFail(event),
        ]);

        let mut creating_internal_table_ids =
            internal_tables.into_iter().map(|t| t.id).collect_vec();
        // 1. cancel create procedure.
        match stream_job {
            StreamingJob::MaterializedView(table) => {
                // barrier manager will do the cleanup.
                let result = mgr
                    .catalog_manager
                    .cancel_create_table_procedure(table.id, creating_internal_table_ids.clone())
                    .await;
                creating_internal_table_ids.push(table.id);
                if let Err(e) = result {
                    tracing::warn!("Failed to cancel create table procedure, perhaps barrier manager has already cleaned it. Reason: {e:#?}");
                }
            }
            StreamingJob::Sink(sink, target_table) => {
                mgr.catalog_manager
                    .cancel_create_sink_procedure(sink, target_table)
                    .await;
            }
            StreamingJob::Table(source, table, ..) => {
                if let Some(source) = source {
                    mgr.catalog_manager
                        .cancel_create_table_procedure_with_source(source, table)
                        .await;
                } else {
                    let result = mgr
                        .catalog_manager
                        .cancel_create_table_procedure(
                            table.id,
                            creating_internal_table_ids.clone(),
                        )
                        .await;
                    if let Err(e) = result {
                        tracing::warn!("Failed to cancel create table procedure, perhaps barrier manager has already cleaned it. Reason: {e:#?}");
                    }
                }
                creating_internal_table_ids.push(table.id);
            }
            StreamingJob::Index(index, table) => {
                creating_internal_table_ids.push(table.id);
                mgr.catalog_manager
                    .cancel_create_index_procedure(index, table)
                    .await;
            }
            StreamingJob::Source(source) => {
                mgr.catalog_manager
                    .cancel_create_source_procedure(source)
                    .await?;
            }
        }
        // 2. unmark creating tables.
        mgr.catalog_manager
            .unmark_creating_tables(&creating_internal_table_ids, true)
            .await;
        Ok(())
    }

    /// `finish_stream_job` finishes a stream job and clean some states.
    async fn finish_stream_job(
        &self,
        mgr: &MetadataManagerV1,
        mut stream_job: StreamingJob,
        internal_tables: Vec<Table>,
    ) -> MetaResult<u64> {
        // 1. finish procedure.
        let mut creating_internal_table_ids = internal_tables.iter().map(|t| t.id).collect_vec();

        // Update the corresponding 'created_at' field.
        stream_job.mark_created();

        let version = match stream_job {
            StreamingJob::MaterializedView(table) => {
                creating_internal_table_ids.push(table.id);
                mgr.catalog_manager
                    .finish_create_table_procedure(internal_tables, table)
                    .await?
            }
            StreamingJob::Sink(sink, target_table) => {
                let sink_id = sink.id;

                let mut version = mgr
                    .catalog_manager
                    .finish_create_sink_procedure(internal_tables, sink)
                    .await?;

                if let Some((table, source)) = target_table {
                    let streaming_job =
                        StreamingJob::Table(source, table, TableJobType::Unspecified);

                    version = self
                        .finish_replace_table(
                            mgr.catalog_manager.clone(),
                            &streaming_job,
                            None,
                            Some(sink_id),
                            None,
                        )
                        .await?;
                }

                version
            }
            StreamingJob::Table(source, table, ..) => {
                creating_internal_table_ids.push(table.id);
                if let Some(source) = source {
                    mgr.catalog_manager
                        .finish_create_table_procedure_with_source(source, table, internal_tables)
                        .await?
                } else {
                    mgr.catalog_manager
                        .finish_create_table_procedure(internal_tables, table)
                        .await?
                }
            }
            StreamingJob::Index(index, table) => {
                creating_internal_table_ids.push(table.id);
                mgr.catalog_manager
                    .finish_create_index_procedure(internal_tables, index, table)
                    .await?
            }
            StreamingJob::Source(source) => {
                mgr.catalog_manager
                    .finish_create_source_procedure(source, internal_tables)
                    .await?
            }
        };

        // 2. unmark creating tables.
        mgr.catalog_manager
            .unmark_creating_tables(&creating_internal_table_ids, false)
            .await;

        Ok(version)
    }

    async fn drop_table_inner(
        &self,
        source_id: Option<SourceId>,
        table_id: TableId,
        catalog_manager: CatalogManagerRef,
        fragment_manager: FragmentManagerRef,
        drop_mode: DropMode,
    ) -> MetaResult<(
        NotificationVersion,
        Vec<risingwave_common::catalog::TableId>,
    )> {
        if let Some(source_id) = source_id {
            // Drop table and source in catalog. Check `source_id` if it is the table's
            // `associated_source_id`. Indexes also need to be dropped atomically.
            let (version, delete_jobs) = catalog_manager
                .drop_relation(
                    RelationIdEnum::Table(table_id),
                    fragment_manager.clone(),
                    drop_mode,
                )
                .await?;
            // Unregister source connector worker.
            self.source_manager
                .unregister_sources(vec![source_id])
                .await;
            Ok((version, delete_jobs))
        } else {
            catalog_manager
                .drop_relation(RelationIdEnum::Table(table_id), fragment_manager, drop_mode)
                .await
        }
    }

    async fn replace_table(
        &self,
        mut stream_job: StreamingJob,
        fragment_graph: StreamFragmentGraphProto,
        table_col_index_mapping: Option<ColIndexMapping>,
    ) -> MetaResult<NotificationVersion> {
        let MetadataManager::V1(mgr) = &self.metadata_manager else {
            unimplemented!("support replace table in v2");
        };
        let _reschedule_job_lock = self.stream_manager.reschedule_lock.read().await;
        let stream_ctx = StreamContext::from_protobuf(fragment_graph.get_ctx().unwrap());

        let fragment_graph = self
            .prepare_replace_table(mgr.catalog_manager.clone(), &mut stream_job, fragment_graph)
            .await?;

        let result = try {
            let (ctx, table_fragments) = self
                .build_replace_table(
                    mgr,
                    stream_ctx,
                    &stream_job,
                    fragment_graph,
                    table_col_index_mapping.clone(),
                )
                .await?;

            // Add table fragments to meta store with state: `State::Initial`.
            mgr.fragment_manager
                .start_create_table_fragments(table_fragments.clone())
                .await?;

            self.stream_manager
                .replace_table(table_fragments, ctx)
                .await?;
        };

        match result {
            Ok(_) => {
                self.finish_replace_table(
                    mgr.catalog_manager.clone(),
                    &stream_job,
                    table_col_index_mapping,
                    None,
                    None,
                )
                .await
            }
            Err(err) => {
                self.cancel_replace_table(mgr.catalog_manager.clone(), &stream_job)
                    .await?;
                Err(err)
            }
        }
    }

    /// `prepare_replace_table` prepares a table replacement and returns the new stream fragment
    /// graph. This is basically the same as `prepare_stream_job`, except that it does more
    /// assertions and uses a different method to mark in the catalog.
    async fn prepare_replace_table(
        &self,
        catalog_manager: CatalogManagerRef,
        stream_job: &mut StreamingJob,
        fragment_graph: StreamFragmentGraphProto,
    ) -> MetaResult<StreamFragmentGraph> {
        // 1. Build fragment graph.
        let fragment_graph =
            StreamFragmentGraph::new(&self.env, fragment_graph, stream_job).await?;

        // 2. Set the graph-related fields and freeze the `stream_job`.
        stream_job.set_table_fragment_id(fragment_graph.table_fragment_id());
        stream_job.set_dml_fragment_id(fragment_graph.dml_fragment_id());
        let stream_job = &*stream_job;

        // 3. Mark current relation as "updating".
        catalog_manager
            .start_replace_table_procedure(stream_job)
            .await?;

        Ok(fragment_graph)
    }

    /// `build_replace_table` builds a table replacement and returns the context and new table
    /// fragments.
    async fn build_replace_table(
        &self,
        mgr: &MetadataManagerV1,
        stream_ctx: StreamContext,
        stream_job: &StreamingJob,
        mut fragment_graph: StreamFragmentGraph,
        table_col_index_mapping: Option<ColIndexMapping>,
    ) -> MetaResult<(ReplaceTableContext, TableFragments)> {
        let id = stream_job.id();
        let default_parallelism = fragment_graph.default_parallelism();
        let expr_context = stream_ctx.to_expr_context();

        let old_table_fragments = mgr
            .fragment_manager
            .select_table_fragments_by_table_id(&id.into())
            .await?;
        let old_internal_table_ids = old_table_fragments.internal_table_ids();
        let old_internal_tables = mgr
            .catalog_manager
            .get_tables(&old_internal_table_ids)
            .await;

        fragment_graph.fit_internal_table_ids(old_internal_tables)?;

        // 1. Resolve the edges to the downstream fragments, extend the fragment graph to a complete
        // graph that contains all information needed for building the actor graph.
        let original_table_fragment = mgr.fragment_manager.get_mview_fragment(id.into()).await?;

        // Map the column indices in the dispatchers with the given mapping.
        let downstream_fragments = mgr
                .fragment_manager
                .get_downstream_fragments(id.into())
                .await?
                .into_iter()
                .map(|(d, f)|
                    if let Some(mapping) = &table_col_index_mapping {
                        Some((mapping.rewrite_dispatch_strategy(&d)?, f))
                    } else {
                        Some((d, f))
                    })
                .collect::<Option<_>>()
                .ok_or_else(|| {
                    // The `rewrite` only fails if some column is dropped.
                    MetaError::invalid_parameter(
                        "unable to drop the column due to being referenced by downstream materialized views or sinks",
                    )
                })?;

        let complete_graph = CompleteStreamFragmentGraph::with_downstreams(
            fragment_graph,
            original_table_fragment.fragment_id,
            downstream_fragments,
        )?;

        // 2. Build the actor graph.
        let cluster_info = mgr.cluster_manager.get_streaming_cluster_info().await;

        let parallelism = self.resolve_stream_parallelism(default_parallelism, &cluster_info)?;
        let actor_graph_builder =
            ActorGraphBuilder::new(id, complete_graph, cluster_info, parallelism)?;

        let ActorGraphBuildResult {
            graph,
            building_locations,
            existing_locations,
            dispatchers,
            merge_updates,
        } = actor_graph_builder
            .generate_graph(&self.env, stream_job, expr_context)
            .await?;
        assert!(dispatchers.is_empty());

        // 3. Assign a new dummy ID for the new table fragments.
        //
        // FIXME: we use a dummy table ID for new table fragments, so we can drop the old fragments
        // with the real table ID, then replace the dummy table ID with the real table ID. This is a
        // workaround for not having the version info in the fragment manager.
        let dummy_id = self
            .env
            .id_gen_manager()
            .generate::<{ IdCategory::Table }>()
            .await? as u32;

        let table_parallelism = match default_parallelism {
            None => TableParallelism::Auto,
            Some(parallelism) => TableParallelism::Fixed(parallelism.get()),
        };

        // 4. Build the table fragments structure that will be persisted in the stream manager, and
        // the context that contains all information needed for building the actors on the compute
        // nodes.
        let table_fragments = TableFragments::new(
            dummy_id.into(),
            graph,
            &building_locations.actor_locations,
            stream_ctx,
            // todo: shall we use the old table fragments' parallelism
            table_parallelism,
        );

        let ctx = ReplaceTableContext {
            old_table_fragments,
            merge_updates,
            dispatchers,
            building_locations,
            existing_locations,
            table_properties: stream_job.properties(),
        };

        Ok((ctx, table_fragments))
    }

    async fn finish_replace_table(
        &self,
        catalog_manager: CatalogManagerRef,
        stream_job: &StreamingJob,
        table_col_index_mapping: Option<ColIndexMapping>,
        creating_sink_id: Option<SinkId>,
        dropping_sink_id: Option<SinkId>,
    ) -> MetaResult<NotificationVersion> {
        let StreamingJob::Table(source, table, ..) = stream_job else {
            unreachable!("unexpected job: {stream_job:?}")
        };

        catalog_manager
            .finish_replace_table_procedure(
                source,
                table,
                table_col_index_mapping,
                creating_sink_id,
                dropping_sink_id,
            )
            .await
    }

    async fn cancel_replace_table(
        &self,
        catalog_manager: CatalogManagerRef,
        stream_job: &StreamingJob,
    ) -> MetaResult<()> {
        catalog_manager
            .cancel_replace_table_procedure(stream_job)
            .await
    }

    async fn alter_name(
        &self,
        relation: alter_name_request::Object,
        new_name: &str,
    ) -> MetaResult<NotificationVersion> {
        match &self.metadata_manager {
            MetadataManager::V1(mgr) => match relation {
                alter_name_request::Object::TableId(table_id) => {
                    mgr.catalog_manager
                        .alter_table_name(table_id, new_name)
                        .await
                }
                alter_name_request::Object::ViewId(view_id) => {
                    mgr.catalog_manager.alter_view_name(view_id, new_name).await
                }
                alter_name_request::Object::IndexId(index_id) => {
                    mgr.catalog_manager
                        .alter_index_name(index_id, new_name)
                        .await
                }
                alter_name_request::Object::SinkId(sink_id) => {
                    mgr.catalog_manager.alter_sink_name(sink_id, new_name).await
                }
                alter_name_request::Object::SourceId(source_id) => {
                    mgr.catalog_manager
                        .alter_source_name(source_id, new_name)
                        .await
                }
                alter_name_request::Object::SchemaId(schema_id) => {
                    mgr.catalog_manager
                        .alter_schema_name(schema_id, new_name)
                        .await
                }
                alter_name_request::Object::DatabaseId(database_id) => {
                    mgr.catalog_manager
                        .alter_database_name(database_id, new_name)
                        .await
                }
            },
            MetadataManager::V2(mgr) => {
                let (obj_type, id) = match relation {
                    alter_name_request::Object::TableId(id) => (ObjectType::Table, id as ObjectId),
                    alter_name_request::Object::ViewId(id) => (ObjectType::View, id as ObjectId),
                    alter_name_request::Object::IndexId(id) => (ObjectType::Index, id as ObjectId),
                    alter_name_request::Object::SinkId(id) => (ObjectType::Sink, id as ObjectId),
                    alter_name_request::Object::SourceId(id) => {
                        (ObjectType::Source, id as ObjectId)
                    }
                    alter_name_request::Object::SchemaId(id) => {
                        (ObjectType::Schema, id as ObjectId)
                    }
                    alter_name_request::Object::DatabaseId(id) => {
                        (ObjectType::Database, id as ObjectId)
                    }
                };
                mgr.catalog_controller
                    .alter_name(obj_type, id, new_name)
                    .await
            }
        }
    }

    async fn alter_owner(
        &self,
        object: Object,
        owner_id: UserId,
    ) -> MetaResult<NotificationVersion> {
        match &self.metadata_manager {
            MetadataManager::V1(mgr) => {
                mgr.catalog_manager
                    .alter_owner(mgr.fragment_manager.clone(), object, owner_id)
                    .await
            }
            MetadataManager::V2(mgr) => {
                let (obj_type, id) = match object {
                    Object::TableId(id) => (ObjectType::Table, id as ObjectId),
                    Object::ViewId(id) => (ObjectType::View, id as ObjectId),
                    Object::SourceId(id) => (ObjectType::Source, id as ObjectId),
                    Object::SinkId(id) => (ObjectType::Sink, id as ObjectId),
                    Object::SchemaId(id) => (ObjectType::Schema, id as ObjectId),
                    Object::DatabaseId(id) => (ObjectType::Database, id as ObjectId),
                };
                mgr.catalog_controller
                    .alter_owner(obj_type, id, owner_id as _)
                    .await
            }
        }
    }

    async fn alter_set_schema(
        &self,
        object: alter_set_schema_request::Object,
        new_schema_id: SchemaId,
    ) -> MetaResult<NotificationVersion> {
        match &self.metadata_manager {
            MetadataManager::V1(mgr) => {
                mgr.catalog_manager
                    .alter_set_schema(mgr.fragment_manager.clone(), object, new_schema_id)
                    .await
            }
            MetadataManager::V2(mgr) => {
                let (obj_type, id) = match object {
                    alter_set_schema_request::Object::TableId(id) => {
                        (ObjectType::Table, id as ObjectId)
                    }
                    alter_set_schema_request::Object::ViewId(id) => {
                        (ObjectType::View, id as ObjectId)
                    }
                    alter_set_schema_request::Object::SourceId(id) => {
                        (ObjectType::Source, id as ObjectId)
                    }
                    alter_set_schema_request::Object::SinkId(id) => {
                        (ObjectType::Sink, id as ObjectId)
                    }
                    alter_set_schema_request::Object::FunctionId(id) => {
                        (ObjectType::Function, id as ObjectId)
                    }
                    alter_set_schema_request::Object::ConnectionId(id) => {
                        (ObjectType::Connection, id as ObjectId)
                    }
                };
                mgr.catalog_controller
                    .alter_schema(obj_type, id, new_schema_id as _)
                    .await
            }
        }
    }

    pub async fn wait(&self) -> MetaResult<()> {
        let timeout_secs = 30 * 60;
        for _ in 0..timeout_secs {
            match &self.metadata_manager {
                MetadataManager::V1(mgr) => {
                    if mgr
                        .catalog_manager
                        .list_creating_background_mvs()
                        .await
                        .is_empty()
                    {
                        return Ok(());
                    }
                }
                MetadataManager::V2(mgr) => {
                    if mgr
                        .catalog_controller
                        .list_background_creating_mviews()
                        .await?
                        .is_empty()
                    {
                        return Ok(());
                    }
                }
            }

            sleep(Duration::from_secs(1)).await;
        }
        Err(MetaError::cancelled(format!(
            "timeout after {timeout_secs}s"
        )))
    }

    async fn comment_on(&self, comment: Comment) -> MetaResult<NotificationVersion> {
        match &self.metadata_manager {
            MetadataManager::V1(mgr) => mgr.catalog_manager.comment_on(comment).await,
            MetadataManager::V2(mgr) => mgr.catalog_controller.comment_on(comment).await,
        }
    }
}

/// Fill in necessary information for table stream graph.
pub fn fill_table_stream_graph_info(
    source: &mut Option<PbSource>,
    table: &mut PbTable,
    table_job_type: TableJobType,
    fragment_graph: &mut PbStreamFragmentGraph,
) {
    let mut source_count = 0;
    for fragment in fragment_graph.fragments.values_mut() {
        visit_fragment(fragment, |node_body| {
            if let NodeBody::Source(source_node) = node_body {
                if source_node.source_inner.is_none() {
                    // skip empty source for dml node
                    return;
                }

                // If we're creating a table with connector, we should additionally fill its ID first.
                if let Some(source) = source {
                    source_node.source_inner.as_mut().unwrap().source_id = source.id;
                    source_count += 1;

                    // Generate a random server id for mysql cdc source if needed
                    // `server.id` (in the range from 1 to 2^32 - 1). This value MUST be unique across whole replication
                    // group (that is, different from any other server id being used by any master or slave)
                    if let Some(connector) = source.with_properties.get(UPSTREAM_SOURCE_KEY)
                        && matches!(
                            CdcSourceType::from(connector.as_str()),
                            CdcSourceType::Mysql
                        )
                    {
                        let props = &mut source_node.source_inner.as_mut().unwrap().with_properties;
                        let rand_server_id = rand::thread_rng().gen_range(1..u32::MAX);
                        props
                            .entry("server.id".to_string())
                            .or_insert(rand_server_id.to_string());

                        // make these two `Source` consistent
                        props.clone_into(&mut source.with_properties);
                    }

                    assert_eq!(
                        source_count, 1,
                        "require exactly 1 external stream source when creating table with a connector"
                    );

                    // Fill in the correct table id for source.
                    source.optional_associated_table_id =
                        Some(OptionalAssociatedTableId::AssociatedTableId(table.id));
                    // Fill in the correct source id for mview.
                    table.optional_associated_source_id =
                        Some(OptionalAssociatedSourceId::AssociatedSourceId(source.id));
                }
            }

            // fill table id for cdc backfill
            if let NodeBody::StreamCdcScan(node) = node_body
                && table_job_type == TableJobType::SharedCdcSource
            {
                if let Some(table_desc) = node.cdc_table_desc.as_mut() {
                    table_desc.table_id = table.id;
                }
            }
        });
    }
}<|MERGE_RESOLUTION|>--- conflicted
+++ resolved
@@ -1396,18 +1396,12 @@
         &self,
         stream_job: &StreamingJob,
         internal_tables: Vec<Table>,
-        error: Option<&impl thiserror_ext::AsReport>,
+        error: Option<&impl ToString>,
     ) -> MetaResult<()> {
-<<<<<<< HEAD
-        let error = error
-            .map(thiserror_ext::AsReport::to_report_string)
-            .unwrap_or_default();
-=======
         let MetadataManager::V1(mgr) = &self.metadata_manager else {
             unimplemented!("support cancel streaming job in v2");
         };
         let error = error.map(ToString::to_string).unwrap_or_default();
->>>>>>> f85de375
         let event = risingwave_pb::meta::event_log::EventCreateStreamJobFail {
             id: stream_job.id(),
             name: stream_job.name(),
