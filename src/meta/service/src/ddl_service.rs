// Copyright 2023 RisingWave Labs
//
// Licensed under the Apache License, Version 2.0 (the "License");
// you may not use this file except in compliance with the License.
// You may obtain a copy of the License at
//
//     http://www.apache.org/licenses/LICENSE-2.0
//
// Unless required by applicable law or agreed to in writing, software
// distributed under the License is distributed on an "AS IS" BASIS,
// WITHOUT WARRANTIES OR CONDITIONS OF ANY KIND, either express or implied.
// See the License for the specific language governing permissions and
// limitations under the License.

use std::collections::HashMap;
use std::sync::Arc;

use anyhow::anyhow;
use risingwave_common::util::column_index_mapping::ColIndexMapping;
use risingwave_connector::sink::catalog::SinkId;
use risingwave_meta::manager::MetadataManager;
use risingwave_meta::rpc::ddl_controller::fill_table_stream_graph_info;
use risingwave_pb::catalog::connection::private_link_service::{
    PbPrivateLinkProvider, PrivateLinkProvider,
};
use risingwave_pb::catalog::connection::PbPrivateLinkService;
use risingwave_pb::catalog::table::OptionalAssociatedSourceId;
use risingwave_pb::catalog::{connection, Comment, Connection, CreateType};
use risingwave_pb::ddl_service::ddl_service_server::DdlService;
use risingwave_pb::ddl_service::drop_table_request::PbSourceId;
use risingwave_pb::ddl_service::*;
use tonic::{Request, Response, Status};

use crate::barrier::BarrierManagerRef;
use crate::manager::sink_coordination::SinkCoordinatorManager;
use crate::manager::{ConnectionId, MetaSrvEnv, StreamingJob};
use crate::rpc::cloud_provider::AwsEc2Client;
use crate::rpc::ddl_controller::{
    DdlCommand, DdlController, DropMode, ReplaceTableInfo, StreamingJobId,
};
use crate::stream::{GlobalStreamManagerRef, SourceManagerRef};
use crate::{MetaError, MetaResult};

#[derive(Clone)]
pub struct DdlServiceImpl {
    env: MetaSrvEnv,

    metadata_manager: MetadataManager,
    sink_manager: SinkCoordinatorManager,
    ddl_controller: DdlController,
    aws_client: Arc<Option<AwsEc2Client>>,
}

impl DdlServiceImpl {
    #[allow(clippy::too_many_arguments)]
    pub async fn new(
        env: MetaSrvEnv,
        aws_client: Option<AwsEc2Client>,
        metadata_manager: MetadataManager,
        stream_manager: GlobalStreamManagerRef,
        source_manager: SourceManagerRef,
        barrier_manager: BarrierManagerRef,
        sink_manager: SinkCoordinatorManager,
    ) -> Self {
        let aws_cli_ref = Arc::new(aws_client);
        let ddl_controller = DdlController::new(
            env.clone(),
            metadata_manager.clone(),
            stream_manager,
            source_manager,
            barrier_manager,
            aws_cli_ref.clone(),
        )
        .await;
        Self {
            env,
            metadata_manager,
            ddl_controller,
            aws_client: aws_cli_ref,
            sink_manager,
        }
    }

    fn extract_replace_table_info(change: ReplaceTablePlan) -> ReplaceTableInfo {
        let mut source = change.source;
        let mut fragment_graph = change.fragment_graph.unwrap();
        let mut table = change.table.unwrap();
        if let Some(OptionalAssociatedSourceId::AssociatedSourceId(source_id)) =
            table.optional_associated_source_id
        {
            let source = source.as_mut().unwrap();
            let table_id = table.id;
            fill_table_stream_graph_info(
                Some((source, source_id)),
                (&mut table, table_id),
                TableJobType::General,
                &mut fragment_graph,
            );
        }
        let table_col_index_mapping = change
            .table_col_index_mapping
            .as_ref()
            .map(ColIndexMapping::from_protobuf);

        let stream_job = StreamingJob::Table(source, table, TableJobType::General);

        ReplaceTableInfo {
            streaming_job: stream_job,
            fragment_graph,
            col_index_mapping: table_col_index_mapping,
        }
    }
}

#[async_trait::async_trait]
impl DdlService for DdlServiceImpl {
    async fn create_database(
        &self,
        request: Request<CreateDatabaseRequest>,
    ) -> Result<Response<CreateDatabaseResponse>, Status> {
        let req = request.into_inner();
        let database = req.get_db()?.clone();
        let version = self
            .ddl_controller
            .run_command(DdlCommand::CreateDatabase(database))
            .await?;

        Ok(Response::new(CreateDatabaseResponse {
            status: None,
            version,
        }))
    }

    async fn drop_database(
        &self,
        request: Request<DropDatabaseRequest>,
    ) -> Result<Response<DropDatabaseResponse>, Status> {
        let req = request.into_inner();
        let database_id = req.get_database_id();

        let version = self
            .ddl_controller
            .run_command(DdlCommand::DropDatabase(database_id))
            .await?;

        Ok(Response::new(DropDatabaseResponse {
            status: None,
            version,
        }))
    }

    async fn create_schema(
        &self,
        request: Request<CreateSchemaRequest>,
    ) -> Result<Response<CreateSchemaResponse>, Status> {
        let req = request.into_inner();
        let schema = req.get_schema()?.clone();
        let version = self
            .ddl_controller
            .run_command(DdlCommand::CreateSchema(schema))
            .await?;

        Ok(Response::new(CreateSchemaResponse {
            status: None,
            version,
        }))
    }

    async fn drop_schema(
        &self,
        request: Request<DropSchemaRequest>,
    ) -> Result<Response<DropSchemaResponse>, Status> {
        let req = request.into_inner();
        let schema_id = req.get_schema_id();
        let version = self
            .ddl_controller
            .run_command(DdlCommand::DropSchema(schema_id))
            .await?;
        Ok(Response::new(DropSchemaResponse {
            status: None,
            version,
        }))
    }

    async fn create_source(
        &self,
        request: Request<CreateSourceRequest>,
    ) -> Result<Response<CreateSourceResponse>, Status> {
        let req = request.into_inner();
        let source = req.get_source()?.clone();

        // validate connection before starting the DDL procedure
        if let Some(connection_id) = source.connection_id {
            self.validate_connection(connection_id).await?;
        }

        match req.fragment_graph {
            None => {
                let version = self
                    .ddl_controller
                    .run_command(DdlCommand::CreateSource(source))
                    .await?;
                Ok(Response::new(CreateSourceResponse {
                    status: None,
                    version,
                }))
            }
            Some(fragment_graph) => {
                // The id of stream job has been set above
                let stream_job = StreamingJob::Source(source);
                let version = self
                    .ddl_controller
                    .run_command(DdlCommand::CreateStreamingJob(
                        stream_job,
                        fragment_graph,
                        CreateType::Foreground,
                        None,
                    ))
                    .await?;
                Ok(Response::new(CreateSourceResponse {
                    status: None,
                    version,
                }))
            }
        }
    }

    async fn drop_source(
        &self,
        request: Request<DropSourceRequest>,
    ) -> Result<Response<DropSourceResponse>, Status> {
        let request = request.into_inner();
        let source_id = request.source_id;
        let drop_mode = DropMode::from_request_setting(request.cascade);
        let version = self
            .ddl_controller
            .run_command(DdlCommand::DropSource(source_id, drop_mode))
            .await?;

        Ok(Response::new(DropSourceResponse {
            status: None,
            version,
        }))
    }

    async fn create_sink(
        &self,
        request: Request<CreateSinkRequest>,
    ) -> Result<Response<CreateSinkResponse>, Status> {
        self.env.idle_manager().record_activity();

        let req = request.into_inner();

        let sink = req.get_sink()?.clone();
        let fragment_graph = req.get_fragment_graph()?.clone();
        let affected_table_change = req.get_affected_table_change().cloned().ok();

        // validate connection before starting the DDL procedure
        if let Some(connection_id) = sink.connection_id {
            self.validate_connection(connection_id).await?;
        }

<<<<<<< HEAD
        let stream_job = StreamingJob::Sink(sink);
        let version = self
            .ddl_controller
            .run_command(DdlCommand::CreateStreamingJob(
                stream_job,
                fragment_graph,
                CreateType::Foreground,
            ))
            .await?;
=======
        let mut stream_job = match &affected_table_change {
            None => StreamingJob::Sink(sink, None),
            Some(change) => {
                let table = change.table.clone().unwrap();
                let source = change.source.clone();
                StreamingJob::Sink(sink, Some((table, source)))
            }
        };

        let id = self.gen_unique_id::<{ IdCategory::Table }>().await?;

        stream_job.set_id(id);

        let command = DdlCommand::CreateStreamingJob(
            stream_job,
            fragment_graph,
            CreateType::Foreground,
            affected_table_change.map(Self::extract_replace_table_info),
        );

        let version = self.ddl_controller.run_command(command).await?;
>>>>>>> 7633cd48

        Ok(Response::new(CreateSinkResponse {
            status: None,
            version,
        }))
    }

    async fn drop_sink(
        &self,
        request: Request<DropSinkRequest>,
    ) -> Result<Response<DropSinkResponse>, Status> {
        let request = request.into_inner();
        let sink_id = request.sink_id;
        let drop_mode = DropMode::from_request_setting(request.cascade);

        let command = DdlCommand::DropStreamingJob(
            StreamingJobId::Sink(sink_id),
            drop_mode,
            request
                .affected_table_change
                .map(Self::extract_replace_table_info),
        );

        let version = self.ddl_controller.run_command(command).await?;

        self.sink_manager
            .stop_sink_coordinator(SinkId::from(sink_id))
            .await;

        Ok(Response::new(DropSinkResponse {
            status: None,
            version,
        }))
    }

    async fn create_materialized_view(
        &self,
        request: Request<CreateMaterializedViewRequest>,
    ) -> Result<Response<CreateMaterializedViewResponse>, Status> {
        self.env.idle_manager().record_activity();

        let req = request.into_inner();
        let mview = req.get_materialized_view()?.clone();
        let create_type = mview.get_create_type().unwrap_or(CreateType::Foreground);
        let fragment_graph = req.get_fragment_graph()?.clone();

        let stream_job = StreamingJob::MaterializedView(mview);
        let version = self
            .ddl_controller
            .run_command(DdlCommand::CreateStreamingJob(
                stream_job,
                fragment_graph,
                create_type,
                None,
            ))
            .await?;

        Ok(Response::new(CreateMaterializedViewResponse {
            status: None,
            version,
        }))
    }

    async fn drop_materialized_view(
        &self,
        request: Request<DropMaterializedViewRequest>,
    ) -> Result<Response<DropMaterializedViewResponse>, Status> {
        self.env.idle_manager().record_activity();

        let request = request.into_inner();
        let table_id = request.table_id;
        let drop_mode = DropMode::from_request_setting(request.cascade);

        let version = self
            .ddl_controller
            .run_command(DdlCommand::DropStreamingJob(
                StreamingJobId::MaterializedView(table_id),
                drop_mode,
                None,
            ))
            .await?;

        Ok(Response::new(DropMaterializedViewResponse {
            status: None,
            version,
        }))
    }

    async fn create_index(
        &self,
        request: Request<CreateIndexRequest>,
    ) -> Result<Response<CreateIndexResponse>, Status> {
        self.env.idle_manager().record_activity();

        let req = request.into_inner();
        let index = req.get_index()?.clone();
        let index_table = req.get_index_table()?.clone();
        let fragment_graph = req.get_fragment_graph()?.clone();

        let stream_job = StreamingJob::Index(index, index_table);
        let version = self
            .ddl_controller
            .run_command(DdlCommand::CreateStreamingJob(
                stream_job,
                fragment_graph,
                CreateType::Foreground,
                None,
            ))
            .await?;

        Ok(Response::new(CreateIndexResponse {
            status: None,
            version,
        }))
    }

    async fn drop_index(
        &self,
        request: Request<DropIndexRequest>,
    ) -> Result<Response<DropIndexResponse>, Status> {
        self.env.idle_manager().record_activity();

        let request = request.into_inner();
        let index_id = request.index_id;
        let drop_mode = DropMode::from_request_setting(request.cascade);
        let version = self
            .ddl_controller
            .run_command(DdlCommand::DropStreamingJob(
                StreamingJobId::Index(index_id),
                drop_mode,
                None,
            ))
            .await?;

        Ok(Response::new(DropIndexResponse {
            status: None,
            version,
        }))
    }

    async fn create_function(
        &self,
        request: Request<CreateFunctionRequest>,
    ) -> Result<Response<CreateFunctionResponse>, Status> {
        let req = request.into_inner();
        let function = req.get_function()?.clone();

        let version = self
            .ddl_controller
            .run_command(DdlCommand::CreateFunction(function))
            .await?;

        Ok(Response::new(CreateFunctionResponse {
            status: None,
            version,
        }))
    }

    async fn drop_function(
        &self,
        request: Request<DropFunctionRequest>,
    ) -> Result<Response<DropFunctionResponse>, Status> {
        let request = request.into_inner();

        let version = self
            .ddl_controller
            .run_command(DdlCommand::DropFunction(request.function_id))
            .await?;

        Ok(Response::new(DropFunctionResponse {
            status: None,
            version,
        }))
    }

    async fn create_table(
        &self,
        request: Request<CreateTableRequest>,
    ) -> Result<Response<CreateTableResponse>, Status> {
        let request = request.into_inner();
        let job_type = request.get_job_type().unwrap_or_default();
        let source = request.source;
        let mview = request.materialized_view.unwrap();
        let fragment_graph = request.fragment_graph.unwrap();

        let stream_job = StreamingJob::Table(source, mview, job_type);
        let version = self
            .ddl_controller
            .run_command(DdlCommand::CreateStreamingJob(
                stream_job,
                fragment_graph,
                CreateType::Foreground,
                None,
            ))
            .await?;

        Ok(Response::new(CreateTableResponse {
            status: None,
            version,
        }))
    }

    async fn drop_table(
        &self,
        request: Request<DropTableRequest>,
    ) -> Result<Response<DropTableResponse>, Status> {
        let request = request.into_inner();
        let source_id = request.source_id;
        let table_id = request.table_id;

        let drop_mode = DropMode::from_request_setting(request.cascade);
        let version = self
            .ddl_controller
            .run_command(DdlCommand::DropStreamingJob(
                StreamingJobId::Table(source_id.map(|PbSourceId::Id(id)| id), table_id),
                drop_mode,
                None,
            ))
            .await?;

        Ok(Response::new(DropTableResponse {
            status: None,
            version,
        }))
    }

    async fn create_view(
        &self,
        request: Request<CreateViewRequest>,
    ) -> Result<Response<CreateViewResponse>, Status> {
        let req = request.into_inner();
        let view = req.get_view()?.clone();

        let version = self
            .ddl_controller
            .run_command(DdlCommand::CreateView(view))
            .await?;

        Ok(Response::new(CreateViewResponse {
            status: None,
            version,
        }))
    }

    async fn drop_view(
        &self,
        request: Request<DropViewRequest>,
    ) -> Result<Response<DropViewResponse>, Status> {
        let request = request.into_inner();
        let view_id = request.get_view_id();
        let drop_mode = DropMode::from_request_setting(request.cascade);
        let version = self
            .ddl_controller
            .run_command(DdlCommand::DropView(view_id, drop_mode))
            .await?;
        Ok(Response::new(DropViewResponse {
            status: None,
            version,
        }))
    }

    async fn risectl_list_state_tables(
        &self,
        _request: Request<RisectlListStateTablesRequest>,
    ) -> Result<Response<RisectlListStateTablesResponse>, Status> {
        let tables = match &self.metadata_manager {
            MetadataManager::V1(mgr) => mgr.catalog_manager.list_tables().await,
            MetadataManager::V2(mgr) => mgr.catalog_controller.list_all_state_tables().await?,
        };
        Ok(Response::new(RisectlListStateTablesResponse { tables }))
    }

    async fn replace_table_plan(
        &self,
        request: Request<ReplaceTablePlanRequest>,
    ) -> Result<Response<ReplaceTablePlanResponse>, Status> {
<<<<<<< HEAD
        let req = request.into_inner();

        let mut source = req.source;
        let mut fragment_graph = req.fragment_graph.unwrap();
        let mut table = req.table.unwrap();
        if let Some(OptionalAssociatedSourceId::AssociatedSourceId(source_id)) =
            table.optional_associated_source_id
        {
            let source = source.as_mut().unwrap();
            source.id = source_id;
            fill_table_stream_graph_info(
                source,
                &mut table,
                TableJobType::General,
                &mut fragment_graph,
            );
        }
        let table_col_index_mapping =
            ColIndexMapping::from_protobuf(&req.table_col_index_mapping.unwrap());
        let stream_job = StreamingJob::Table(source, table, TableJobType::General);
=======
        let req = request.into_inner().get_plan().cloned()?;
>>>>>>> 7633cd48

        let version = self
            .ddl_controller
            .run_command(DdlCommand::ReplaceTable(Self::extract_replace_table_info(
                req,
            )))
            .await?;

        Ok(Response::new(ReplaceTablePlanResponse {
            status: None,
            version,
        }))
    }

    async fn get_table(
        &self,
        request: Request<GetTableRequest>,
    ) -> Result<Response<GetTableResponse>, Status> {
        let req = request.into_inner();
        let table = match &self.metadata_manager {
            MetadataManager::V1(mgr) => {
                let database = mgr
                    .catalog_manager
                    .list_databases()
                    .await
                    .into_iter()
                    .find(|db| db.name == req.database_name);
                if let Some(db) = database {
                    mgr.catalog_manager
                        .list_tables()
                        .await
                        .into_iter()
                        .find(|t| t.name == req.table_name && t.database_id == db.id)
                } else {
                    None
                }
            }
            MetadataManager::V2(mgr) => {
                mgr.catalog_controller
                    .get_table_by_name(&req.database_name, &req.table_name)
                    .await?
            }
        };

        Ok(Response::new(GetTableResponse { table }))
    }

    async fn alter_name(
        &self,
        request: Request<AlterNameRequest>,
    ) -> Result<Response<AlterNameResponse>, Status> {
        let AlterNameRequest { object, new_name } = request.into_inner();
        let version = self
            .ddl_controller
            .run_command(DdlCommand::AlterName(object.unwrap(), new_name))
            .await?;
        Ok(Response::new(AlterNameResponse {
            status: None,
            version,
        }))
    }

    async fn alter_source(
        &self,
        request: Request<AlterSourceRequest>,
    ) -> Result<Response<AlterSourceResponse>, Status> {
        let AlterSourceRequest { source } = request.into_inner();
        let version = self
            .ddl_controller
            .run_command(DdlCommand::AlterSourceColumn(source.unwrap()))
            .await?;
        Ok(Response::new(AlterSourceResponse {
            status: None,
            version,
        }))
    }

    async fn alter_owner(
        &self,
        request: Request<AlterOwnerRequest>,
    ) -> Result<Response<AlterOwnerResponse>, Status> {
        let AlterOwnerRequest { object, owner_id } = request.into_inner();
        let version = self
            .ddl_controller
            .run_command(DdlCommand::AlterObjectOwner(object.unwrap(), owner_id))
            .await?;
        Ok(Response::new(AlterOwnerResponse {
            status: None,
            version,
        }))
    }

    async fn alter_set_schema(
        &self,
        request: Request<AlterSetSchemaRequest>,
    ) -> Result<Response<AlterSetSchemaResponse>, Status> {
        let AlterSetSchemaRequest {
            object,
            new_schema_id,
        } = request.into_inner();
        let version = self
            .ddl_controller
            .run_command(DdlCommand::AlterSetSchema(object.unwrap(), new_schema_id))
            .await?;
        Ok(Response::new(AlterSetSchemaResponse {
            status: None,
            version,
        }))
    }

    async fn get_ddl_progress(
        &self,
        _request: Request<GetDdlProgressRequest>,
    ) -> Result<Response<GetDdlProgressResponse>, Status> {
        Ok(Response::new(GetDdlProgressResponse {
            ddl_progress: self.ddl_controller.get_ddl_progress().await,
        }))
    }

    async fn create_connection(
        &self,
        request: Request<CreateConnectionRequest>,
    ) -> Result<Response<CreateConnectionResponse>, Status> {
        let req = request.into_inner();
        if req.payload.is_none() {
            return Err(Status::invalid_argument("request is empty"));
        }

        match req.payload.unwrap() {
            create_connection_request::Payload::PrivateLink(link) => {
                // currently we only support AWS
                let private_link_svc = match link.get_provider()? {
                    PbPrivateLinkProvider::Mock => PbPrivateLinkService {
                        provider: link.provider,
                        service_name: String::new(),
                        endpoint_id: String::new(),
                        endpoint_dns_name: String::new(),
                        dns_entries: HashMap::new(),
                    },
                    PbPrivateLinkProvider::Aws => {
                        if let Some(aws_cli) = self.aws_client.as_ref() {
                            let tags_env = self
                                .env
                                .opts
                                .privatelink_endpoint_default_tags
                                .as_ref()
                                .map(|tags| {
                                    tags.iter()
                                        .map(|(key, val)| (key.as_str(), val.as_str()))
                                        .collect()
                                });
                            aws_cli
                                .create_aws_private_link(
                                    &link.service_name,
                                    link.tags.as_deref(),
                                    tags_env,
                                )
                                .await?
                        } else {
                            return Err(Status::from(MetaError::unavailable(
                                "AWS client is not configured",
                            )));
                        }
                    }
                    PbPrivateLinkProvider::Unspecified => {
                        return Err(Status::invalid_argument("Privatelink provider unspecified"));
                    }
                };
                let connection = Connection {
                    id: 0,
                    schema_id: req.schema_id,
                    database_id: req.database_id,
                    name: req.name,
                    owner: req.owner_id,
                    info: Some(connection::Info::PrivateLinkService(private_link_svc)),
                };

                // save private link info to catalog
                let version = self
                    .ddl_controller
                    .run_command(DdlCommand::CreateConnection(connection))
                    .await?;

                Ok(Response::new(CreateConnectionResponse { version }))
            }
        }
    }

    async fn list_connections(
        &self,
        _request: Request<ListConnectionsRequest>,
    ) -> Result<Response<ListConnectionsResponse>, Status> {
        let conns = match &self.metadata_manager {
            MetadataManager::V1(mgr) => mgr.catalog_manager.list_connections().await,
            MetadataManager::V2(mgr) => mgr.catalog_controller.list_connections().await?,
        };

        Ok(Response::new(ListConnectionsResponse {
            connections: conns,
        }))
    }

    async fn drop_connection(
        &self,
        request: Request<DropConnectionRequest>,
    ) -> Result<Response<DropConnectionResponse>, Status> {
        let req = request.into_inner();

        let version = self
            .ddl_controller
            .run_command(DdlCommand::DropConnection(req.connection_id))
            .await?;

        Ok(Response::new(DropConnectionResponse {
            status: None,
            version,
        }))
    }

    async fn comment_on(
        &self,
        request: Request<CommentOnRequest>,
    ) -> Result<Response<CommentOnResponse>, Status> {
        let req = request.into_inner();
        let comment = req.get_comment()?.clone();

        let version = self
            .ddl_controller
            .run_command(DdlCommand::CommentOn(Comment {
                table_id: comment.table_id,
                schema_id: comment.schema_id,
                database_id: comment.database_id,
                column_index: comment.column_index,
                description: comment.description,
            }))
            .await?;

        Ok(Response::new(CommentOnResponse {
            status: None,
            version,
        }))
    }

    #[cfg_attr(coverage, coverage(off))]
    async fn get_tables(
        &self,
        request: Request<GetTablesRequest>,
    ) -> Result<Response<GetTablesResponse>, Status> {
        let ret = match &self.metadata_manager {
            MetadataManager::V1(mgr) => {
                mgr.catalog_manager
                    .get_tables(&request.into_inner().table_ids)
                    .await
            }
            MetadataManager::V2(mgr) => {
                mgr.catalog_controller
                    .get_table_by_ids(
                        request
                            .into_inner()
                            .table_ids
                            .into_iter()
                            .map(|id| id as _)
                            .collect(),
                    )
                    .await?
            }
        };

        let mut tables = HashMap::default();
        for table in ret {
            tables.insert(table.id, table);
        }
        Ok(Response::new(GetTablesResponse { tables }))
    }

    async fn wait(&self, _request: Request<WaitRequest>) -> Result<Response<WaitResponse>, Status> {
        self.ddl_controller.wait().await?;
        Ok(Response::new(WaitResponse {}))
    }
}

impl DdlServiceImpl {
    async fn validate_connection(&self, connection_id: ConnectionId) -> MetaResult<()> {
        let connection = match &self.metadata_manager {
            MetadataManager::V1(mgr) => {
                mgr.catalog_manager
                    .get_connection_by_id(connection_id)
                    .await?
            }
            MetadataManager::V2(mgr) => {
                mgr.catalog_controller
                    .get_connection_by_id(connection_id as _)
                    .await?
            }
        };
        if let Some(connection::Info::PrivateLinkService(svc)) = &connection.info {
            // skip all checks for mock connection
            if svc.get_provider()? == PrivateLinkProvider::Mock {
                return Ok(());
            }

            // check whether private link is ready
            if let Some(aws_cli) = self.aws_client.as_ref() {
                if !aws_cli.is_vpc_endpoint_ready(&svc.endpoint_id).await? {
                    return Err(MetaError::from(anyhow!(
                        "Private link endpoint {} is not ready",
                        svc.endpoint_id
                    )));
                }
            }
        }
        Ok(())
    }
<<<<<<< HEAD
=======
}

/// Fill in necessary information for table stream graph.
fn fill_table_stream_graph_info(
    mut source_info: Option<(&mut PbSource, u32)>,
    table_info: (&mut PbTable, u32),
    table_job_type: TableJobType,
    fragment_graph: &mut PbStreamFragmentGraph,
) {
    let (table, table_id) = table_info;
    for fragment in fragment_graph.fragments.values_mut() {
        visit_fragment(fragment, |node_body| {
            if let NodeBody::Source(source_node) = node_body {
                if source_node.source_inner.is_none() {
                    // skip empty source for dml node
                    return;
                }

                // If we're creating a table with connector, we should additionally fill its ID first.
                if let Some(&mut (ref mut source, source_id)) = source_info.as_mut() {
                    source.id = source_id;
                    let mut source_count = 0;

                    source_node.source_inner.as_mut().unwrap().source_id = source_id;
                    source_count += 1;

                    // Generate a random server id for mysql cdc source if needed
                    // `server.id` (in the range from 1 to 2^32 - 1). This value MUST be unique across whole replication
                    // group (that is, different from any other server id being used by any master or slave)
                    if let Some(connector) = source.with_properties.get(UPSTREAM_SOURCE_KEY)
                        && matches!(
                            CdcSourceType::from(connector.as_str()),
                            CdcSourceType::Mysql
                        )
                    {
                        let props = &mut source_node.source_inner.as_mut().unwrap().with_properties;
                        let rand_server_id = rand::thread_rng().gen_range(1..u32::MAX);
                        props
                            .entry("server.id".to_string())
                            .or_insert(rand_server_id.to_string());

                        // make these two `Source` consistent
                        props.clone_into(&mut source.with_properties);
                    }

                    assert_eq!(
                        source_count, 1,
                        "require exactly 1 external stream source when creating table with a connector"
                    );

                    // Fill in the correct table id for source.
                    source.optional_associated_table_id =
                        Some(OptionalAssociatedTableId::AssociatedTableId(table_id));

                    // Fill in the correct source id for mview.
                    table.optional_associated_source_id =
                        Some(OptionalAssociatedSourceId::AssociatedSourceId(source_id));
                }
            }

            // fill table id for cdc backfill
            if let NodeBody::StreamCdcScan(node) = node_body
                && table_job_type == TableJobType::SharedCdcSource
            {
                if let Some(table) = node.cdc_table_desc.as_mut() {
                    table.table_id = table_id;
                }
            }
        });
    }
>>>>>>> 7633cd48
}<|MERGE_RESOLUTION|>--- conflicted
+++ resolved
@@ -89,10 +89,10 @@
             table.optional_associated_source_id
         {
             let source = source.as_mut().unwrap();
-            let table_id = table.id;
+            source.id = source_id;
             fill_table_stream_graph_info(
-                Some((source, source_id)),
-                (&mut table, table_id),
+                source,
+                &mut table,
                 TableJobType::General,
                 &mut fragment_graph,
             );
@@ -260,18 +260,7 @@
             self.validate_connection(connection_id).await?;
         }
 
-<<<<<<< HEAD
-        let stream_job = StreamingJob::Sink(sink);
-        let version = self
-            .ddl_controller
-            .run_command(DdlCommand::CreateStreamingJob(
-                stream_job,
-                fragment_graph,
-                CreateType::Foreground,
-            ))
-            .await?;
-=======
-        let mut stream_job = match &affected_table_change {
+        let stream_job = match &affected_table_change {
             None => StreamingJob::Sink(sink, None),
             Some(change) => {
                 let table = change.table.clone().unwrap();
@@ -279,10 +268,6 @@
                 StreamingJob::Sink(sink, Some((table, source)))
             }
         };
-
-        let id = self.gen_unique_id::<{ IdCategory::Table }>().await?;
-
-        stream_job.set_id(id);
 
         let command = DdlCommand::CreateStreamingJob(
             stream_job,
@@ -292,7 +277,6 @@
         );
 
         let version = self.ddl_controller.run_command(command).await?;
->>>>>>> 7633cd48
 
         Ok(Response::new(CreateSinkResponse {
             status: None,
@@ -569,30 +553,7 @@
         &self,
         request: Request<ReplaceTablePlanRequest>,
     ) -> Result<Response<ReplaceTablePlanResponse>, Status> {
-<<<<<<< HEAD
-        let req = request.into_inner();
-
-        let mut source = req.source;
-        let mut fragment_graph = req.fragment_graph.unwrap();
-        let mut table = req.table.unwrap();
-        if let Some(OptionalAssociatedSourceId::AssociatedSourceId(source_id)) =
-            table.optional_associated_source_id
-        {
-            let source = source.as_mut().unwrap();
-            source.id = source_id;
-            fill_table_stream_graph_info(
-                source,
-                &mut table,
-                TableJobType::General,
-                &mut fragment_graph,
-            );
-        }
-        let table_col_index_mapping =
-            ColIndexMapping::from_protobuf(&req.table_col_index_mapping.unwrap());
-        let stream_job = StreamingJob::Table(source, table, TableJobType::General);
-=======
         let req = request.into_inner().get_plan().cloned()?;
->>>>>>> 7633cd48
 
         let version = self
             .ddl_controller
@@ -906,77 +867,4 @@
         }
         Ok(())
     }
-<<<<<<< HEAD
-=======
-}
-
-/// Fill in necessary information for table stream graph.
-fn fill_table_stream_graph_info(
-    mut source_info: Option<(&mut PbSource, u32)>,
-    table_info: (&mut PbTable, u32),
-    table_job_type: TableJobType,
-    fragment_graph: &mut PbStreamFragmentGraph,
-) {
-    let (table, table_id) = table_info;
-    for fragment in fragment_graph.fragments.values_mut() {
-        visit_fragment(fragment, |node_body| {
-            if let NodeBody::Source(source_node) = node_body {
-                if source_node.source_inner.is_none() {
-                    // skip empty source for dml node
-                    return;
-                }
-
-                // If we're creating a table with connector, we should additionally fill its ID first.
-                if let Some(&mut (ref mut source, source_id)) = source_info.as_mut() {
-                    source.id = source_id;
-                    let mut source_count = 0;
-
-                    source_node.source_inner.as_mut().unwrap().source_id = source_id;
-                    source_count += 1;
-
-                    // Generate a random server id for mysql cdc source if needed
-                    // `server.id` (in the range from 1 to 2^32 - 1). This value MUST be unique across whole replication
-                    // group (that is, different from any other server id being used by any master or slave)
-                    if let Some(connector) = source.with_properties.get(UPSTREAM_SOURCE_KEY)
-                        && matches!(
-                            CdcSourceType::from(connector.as_str()),
-                            CdcSourceType::Mysql
-                        )
-                    {
-                        let props = &mut source_node.source_inner.as_mut().unwrap().with_properties;
-                        let rand_server_id = rand::thread_rng().gen_range(1..u32::MAX);
-                        props
-                            .entry("server.id".to_string())
-                            .or_insert(rand_server_id.to_string());
-
-                        // make these two `Source` consistent
-                        props.clone_into(&mut source.with_properties);
-                    }
-
-                    assert_eq!(
-                        source_count, 1,
-                        "require exactly 1 external stream source when creating table with a connector"
-                    );
-
-                    // Fill in the correct table id for source.
-                    source.optional_associated_table_id =
-                        Some(OptionalAssociatedTableId::AssociatedTableId(table_id));
-
-                    // Fill in the correct source id for mview.
-                    table.optional_associated_source_id =
-                        Some(OptionalAssociatedSourceId::AssociatedSourceId(source_id));
-                }
-            }
-
-            // fill table id for cdc backfill
-            if let NodeBody::StreamCdcScan(node) = node_body
-                && table_job_type == TableJobType::SharedCdcSource
-            {
-                if let Some(table) = node.cdc_table_desc.as_mut() {
-                    table.table_id = table_id;
-                }
-            }
-        });
-    }
->>>>>>> 7633cd48
 }