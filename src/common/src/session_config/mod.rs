--- conflicted
+++ resolved
@@ -34,11 +34,7 @@
 
 // This is a hack, &'static str is not allowed as a const generics argument.
 // TODO: refine this using the adt_const_params feature.
-<<<<<<< HEAD
-const CONFIG_KEYS: [&str; 27] = [
-=======
-const CONFIG_KEYS: [&str; 34] = [
->>>>>>> 8c24e9ed
+const CONFIG_KEYS: [&str; 35] = [
     "RW_IMPLICIT_FLUSH",
     "CREATE_COMPACTION_GROUP_FOR_MV",
     "QUERY_MODE",
@@ -65,9 +61,6 @@
     "SERVER_VERSION",
     "SERVER_VERSION_NUM",
     "RW_FORCE_SPLIT_DISTINCT_AGG",
-<<<<<<< HEAD
-    "CDC_BACKFILL",
-=======
     "CLIENT_MIN_MESSAGES",
     "CLIENT_ENCODING",
     "SINK_DECOUPLE",
@@ -76,7 +69,7 @@
     "LOCK_TIMEOUT",
     "ROW_SECURITY",
     "STANDARD_CONFORMING_STRINGS",
->>>>>>> 8c24e9ed
+    "CDC_BACKFILL",
 ];
 
 // MUST HAVE 1v1 relationship to CONFIG_KEYS. e.g. CONFIG_KEYS[IMPLICIT_FLUSH] =
@@ -107,9 +100,6 @@
 const SERVER_VERSION: usize = 23;
 const SERVER_VERSION_NUM: usize = 24;
 const FORCE_SPLIT_DISTINCT_AGG: usize = 25;
-<<<<<<< HEAD
-const CDC_BACKFILL: usize = 26;
-=======
 const CLIENT_MIN_MESSAGES: usize = 26;
 const CLIENT_ENCODING: usize = 27;
 const SINK_DECOUPLE: usize = 28;
@@ -118,7 +108,7 @@
 const LOCK_TIMEOUT: usize = 31;
 const ROW_SECURITY: usize = 32;
 const STANDARD_CONFORMING_STRINGS: usize = 33;
->>>>>>> 8c24e9ed
+const CDC_BACKFILL: usize = 34;
 
 trait ConfigEntry: Default + for<'a> TryFrom<&'a [&'a str], Error = RwError> {
     fn entry_name() -> &'static str;
@@ -333,9 +323,6 @@
 type ServerVersion = ConfigString<SERVER_VERSION>;
 type ServerVersionNum = ConfigI32<SERVER_VERSION_NUM, 90_500>;
 type ForceSplitDistinctAgg = ConfigBool<FORCE_SPLIT_DISTINCT_AGG, false>;
-<<<<<<< HEAD
-type CdcBackfill = ConfigBool<CDC_BACKFILL, false>;
-=======
 type ClientMinMessages = ConfigString<CLIENT_MIN_MESSAGES>;
 type ClientEncoding = ConfigString<CLIENT_ENCODING>;
 type SinkDecouple = ConfigBool<SINK_DECOUPLE, false>;
@@ -344,7 +331,7 @@
 type LockTimeout = ConfigI32<LOCK_TIMEOUT, 0>;
 type RowSecurity = ConfigBool<ROW_SECURITY, true>;
 type StandardConformingStrings = ConfigString<STANDARD_CONFORMING_STRINGS>;
->>>>>>> 8c24e9ed
+type CdcBackfill = ConfigBool<CDC_BACKFILL, false>;
 
 /// Report status or notice to caller.
 pub trait ConfigReporter {
@@ -448,9 +435,6 @@
     server_version: ServerVersion,
     server_version_num: ServerVersionNum,
 
-<<<<<<< HEAD
-    cdc_backfill: CdcBackfill,
-=======
     /// see <https://www.postgresql.org/docs/15/runtime-config-client.html#GUC-CLIENT-MIN-MESSAGES>
     #[educe(Default(
         expression = "ConfigString::<CLIENT_MIN_MESSAGES>(String::from(\"notice\"))"
@@ -487,7 +471,8 @@
         expression = "ConfigString::<STANDARD_CONFORMING_STRINGS>(String::from(\"on\"))"
     ))]
     standard_conforming_strings: StandardConformingStrings,
->>>>>>> 8c24e9ed
+
+    cdc_backfill: CdcBackfill,
 }
 
 impl ConfigMap {
@@ -561,10 +546,6 @@
             self.interval_style = val.as_slice().try_into()?;
         } else if key.eq_ignore_ascii_case(BatchParallelism::entry_name()) {
             self.batch_parallelism = val.as_slice().try_into()?;
-<<<<<<< HEAD
-        } else if key.eq_ignore_ascii_case(CdcBackfill::entry_name()) {
-            self.cdc_backfill = val.as_slice().try_into()?
-=======
         } else if key.eq_ignore_ascii_case(ClientMinMessages::entry_name()) {
             // TODO: validate input and fold to lowercase after #10697 refactor
             self.client_min_messages = val.as_slice().try_into()?;
@@ -603,7 +584,8 @@
             self.row_security = val.as_slice().try_into()?;
         } else if key.eq_ignore_ascii_case(StandardConformingStrings::entry_name()) {
             self.standard_conforming_strings = val.as_slice().try_into()?;
->>>>>>> 8c24e9ed
+        } else if key.eq_ignore_ascii_case(CdcBackfill::entry_name()) {
+            self.cdc_backfill = val.as_slice().try_into()?
         } else {
             return Err(ErrorCode::UnrecognizedConfigurationParameter(key.to_string()).into());
         }
@@ -970,24 +952,23 @@
         None
     }
 
-<<<<<<< HEAD
+    pub fn get_client_min_message(&self) -> &str {
+        &self.client_min_messages
+    }
+
+    pub fn get_client_encoding(&self) -> &str {
+        &self.client_encoding
+    }
+
+    pub fn get_sink_decouple(&self) -> bool {
+        self.sink_decouple.0
+    }
+
+    pub fn get_standard_conforming_strings(&self) -> &str {
+        &self.standard_conforming_strings
+    }
+
     pub fn get_cdc_backfill(&self) -> bool {
         self.cdc_backfill.0
-=======
-    pub fn get_client_min_message(&self) -> &str {
-        &self.client_min_messages
-    }
-
-    pub fn get_client_encoding(&self) -> &str {
-        &self.client_encoding
-    }
-
-    pub fn get_sink_decouple(&self) -> bool {
-        self.sink_decouple.0
-    }
-
-    pub fn get_standard_conforming_strings(&self) -> &str {
-        &self.standard_conforming_strings
->>>>>>> 8c24e9ed
     }
 }