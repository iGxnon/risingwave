[package]
name = "risingwave_udf"
version = "0.1.0"
edition = "2021"
# See more keys and their definitions at https://doc.rust-lang.org/cargo/reference/manifest.html

[package.metadata.cargo-machete]
ignored = ["workspace-hack"]

[package.metadata.cargo-udeps.ignore]
normal = ["workspace-hack"]

[dependencies]
arrow-array = { workspace = true }
arrow-flight = { workspace = true }
arrow-ipc = { workspace = true }
arrow-schema = { workspace = true }
arrow-select = { workspace = true }
base64 = "0.21"
bytes = "1.4"
cfg-or-panic = "0.2"
futures-util = "0.3.28"
itertools = "0.11"
risingwave_object_store = { workspace = true }
static_assertions = "1"
thiserror = "1"
thiserror-ext = { workspace = true }
tokio = { version = "0.2", package = "madsim-tokio", features = [
    "rt",
    "macros",
] }
tonic = { workspace = true }
tracing = "0.1"
<<<<<<< HEAD
wasmtime = { version = "10", features = ["component-model"] }
wasmtime-wasi = { version = "10" }
=======
>>>>>>> 07f70259

[lints]
workspace = true<|MERGE_RESOLUTION|>--- conflicted
+++ resolved
@@ -31,11 +31,8 @@
 ] }
 tonic = { workspace = true }
 tracing = "0.1"
-<<<<<<< HEAD
 wasmtime = { version = "10", features = ["component-model"] }
 wasmtime-wasi = { version = "10" }
-=======
->>>>>>> 07f70259
 
 [lints]
 workspace = true