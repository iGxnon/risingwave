// Copyright 2023 RisingWave Labs
//
// Licensed under the Apache License, Version 2.0 (the "License");
// you may not use this file except in compliance with the License.
// You may obtain a copy of the License at
//
//     http://www.apache.org/licenses/LICENSE-2.0
//
// Unless required by applicable law or agreed to in writing, software
// distributed under the License is distributed on an "AS IS" BASIS,
// WITHOUT WARRANTIES OR CONDITIONS OF ANY KIND, either express or implied.
// See the License for the specific language governing permissions and
// limitations under the License.

<<<<<<< HEAD
#![feature(lazy_cell)]
#![feature(lint_reasons)]
=======
#![feature(error_generic_member_access)]
>>>>>>> 07f70259

mod error;
mod external;

pub use error::{Error, Result};
pub use external::ArrowFlightUdfClient;
pub mod wasm;<|MERGE_RESOLUTION|>--- conflicted
+++ resolved
@@ -12,12 +12,9 @@
 // See the License for the specific language governing permissions and
 // limitations under the License.
 
-<<<<<<< HEAD
 #![feature(lazy_cell)]
 #![feature(lint_reasons)]
-=======
 #![feature(error_generic_member_access)]
->>>>>>> 07f70259
 
 mod error;
 mod external;
