syntax = "proto3";

package catalog;

import "common.proto";
import "data.proto";
import "expr.proto";
import "plan_common.proto";

option java_package = "com.risingwave.proto";
option optimize_for = SPEED;

// A mapping of column indices.
message ColIndexMapping {
  // The size of the target space.
  uint64 target_size = 1;
  // Each subscript is mapped to the corresponding element.
  // For those not mapped, the value will be negative.
  repeated int64 map = 2;
}

message WatermarkDesc {
  // The column idx the watermark is on
  uint32 watermark_idx = 1;
  // The expression to calculate the watermark value.
  expr.ExprNode expr = 2;
}

enum SchemaRegistryNameStrategy {
  TOPIC_NAME_STRATEGY_UNSPECIFIED = 0;
  RECORD_NAME_STRATEGY = 1;
  TOPIC_RECORD_NAME_STRATEGY = 2;
}

message StreamSourceInfo {
  // deprecated
  plan_common.RowFormatType row_format = 1;
  string row_schema_location = 2;
  bool use_schema_registry = 3;
  string proto_message_name = 4;
  int32 csv_delimiter = 5;
  bool csv_has_header = 6;
  string upsert_avro_primary_key = 7;
<<<<<<< HEAD
  plan_common.StorageTableDesc upstream_table = 8;
=======
  plan_common.FormatType format = 8;
  plan_common.EncodeType row_encode = 9;
  SchemaRegistryNameStrategy name_strategy = 10;
  optional string key_message_name = 11;
>>>>>>> 8c24e9ed
}

message Source {
  uint32 id = 1;
  uint32 schema_id = 2;
  uint32 database_id = 3;
  string name = 4;
  // The column index of row ID. If the primary key is specified by the user,
  // this will be `None`.
  optional uint32 row_id_index = 5;
  // Columns of the source.
  repeated plan_common.ColumnCatalog columns = 6;
  // Column id of the primary key specified by the user. If the user does not
  // specify a primary key, the vector will be empty.
  repeated int32 pk_column_ids = 7;
  // Properties specified by the user in WITH clause.
  map<string, string> properties = 8;

  uint32 owner = 9;

  StreamSourceInfo info = 10;
  // Define watermarks on the source. The `repeated` is just for forward
  // compatibility, currently, only one watermark on the source
  repeated WatermarkDesc watermark_descs = 11;
  // Indicate whether this source is created by table.
  oneof optional_associated_table_id {
    uint32 associated_table_id = 12;
  }
  string definition = 13;
  optional uint32 connection_id = 14;

  optional uint64 initialized_at_epoch = 15;
  optional uint64 created_at_epoch = 16;
}

enum SinkType {
  UNSPECIFIED = 0;
  APPEND_ONLY = 1;
  FORCE_APPEND_ONLY = 2;
  UPSERT = 3;
}

// the catalog of the sink. There are two kind of schema here. The full schema is all columns
// stored in the `column` which is the sink executor/fragment's output schema. The visible
// schema contains the columns whose `is_hidden` is false, which is the columns sink out to the
// external system. The distribution key and all other keys are indexed in the full schema.
message Sink {
  uint32 id = 1;
  uint32 schema_id = 2;
  uint32 database_id = 3;
  string name = 4;
  repeated plan_common.ColumnCatalog columns = 5;
  // Primary key derived from the SQL by the frontend.
  repeated common.ColumnOrder plan_pk = 6;
  repeated uint32 dependent_relations = 7;
  repeated int32 distribution_key = 8;
  // User-defined primary key indices for the upsert sink.
  repeated int32 downstream_pk = 9;
  SinkType sink_type = 10;
  uint32 owner = 11;
  map<string, string> properties = 12;
  string definition = 13;
  optional uint32 connection_id = 14;
  optional uint64 initialized_at_epoch = 15;
  optional uint64 created_at_epoch = 16;
}

message Connection {
  message PrivateLinkService {
    enum PrivateLinkProvider {
      UNSPECIFIED = 0;
      MOCK = 1;
      AWS = 2;
    }
    PrivateLinkProvider provider = 1;
    string service_name = 2;
    string endpoint_id = 3;
    map<string, string> dns_entries = 4;
    string endpoint_dns_name = 5;
  }

  uint32 id = 1;
  uint32 schema_id = 2;
  uint32 database_id = 3;
  string name = 4;
  oneof info {
    PrivateLinkService private_link_service = 5;
  }
  uint32 owner = 6;
}

message Index {
  uint32 id = 1;
  uint32 schema_id = 2;
  uint32 database_id = 3;
  string name = 4;
  uint32 owner = 5;
  uint32 index_table_id = 6;
  uint32 primary_table_id = 7;
  // Only `InputRef` type index is supported Now.
  // The index of `InputRef` is the column index of the primary table.
  repeated expr.ExprNode index_item = 8;
  repeated int32 original_columns = 9;

  optional uint64 initialized_at_epoch = 10;
  optional uint64 created_at_epoch = 11;
}

message Function {
  uint32 id = 1;
  uint32 schema_id = 2;
  uint32 database_id = 3;
  string name = 4;
  uint32 owner = 9;
  repeated data.DataType arg_types = 5;
  data.DataType return_type = 6;
  string language = 7;
  string link = 8;
  string identifier = 10;

  oneof kind {
    ScalarFunction scalar = 11;
    TableFunction table = 12;
    AggregateFunction aggregate = 13;
  }
  message ScalarFunction {}
  message TableFunction {}
  message AggregateFunction {}
}

// See `TableCatalog` struct in frontend crate for more information.
message Table {
  enum TableType {
    UNSPECIFIED = 0;
    TABLE = 1;
    MATERIALIZED_VIEW = 2;
    INDEX = 3;
    INTERNAL = 4;
  }

  message TableVersion {
    // The version number, which will be 0 by default and be increased by 1 for
    // each schema change in the frontend.
    uint64 version = 1;
    // The ID of the next column to be added, which is used to make all columns
    // in the table have unique IDs, even if some columns have been dropped.
    int32 next_column_id = 2;
  }

  uint32 id = 1;
  uint32 schema_id = 2;
  uint32 database_id = 3;
  string name = 4;
  repeated plan_common.ColumnCatalog columns = 5;
  repeated common.ColumnOrder pk = 6;
  repeated uint32 dependent_relations = 8;
  oneof optional_associated_source_id {
    uint32 associated_source_id = 9;
  }
  TableType table_type = 10;
  repeated int32 distribution_key = 12;
  // pk_indices of the corresponding materialize operator's output.
  repeated int32 stream_key = 13;
  bool append_only = 14;
  uint32 owner = 15;
  map<string, string> properties = 16;
  uint32 fragment_id = 17;
  // an optional column index which is the vnode of each row computed by the
  // table's consistent hash distribution
  optional uint32 vnode_col_index = 18;
  // An optional column index of row id. If the primary key is specified by users,
  // this will be `None`.
  optional uint32 row_id_index = 19;
  // The column indices which are stored in the state store's value with
  // row-encoding. Currently is not supported yet and expected to be
  // `[0..columns.len()]`.
  repeated int32 value_indices = 20;
  string definition = 21;
  // Used to control whether handling pk conflict for incoming data.
  HandleConflictBehavior handle_pk_conflict_behavior = 22;
  // Anticipated read prefix pattern (number of fields) for the table, which can be utilized
  // for implementing the table's bloom filter or other storage optimization techniques.
  uint32 read_prefix_len_hint = 23;
  repeated int32 watermark_indices = 24;
  repeated int32 dist_key_in_pk = 25;
  // A dml fragment id corresponds to the table, used to decide where the dml statement is executed.
  optional uint32 dml_fragment_id = 26;
  // The range of row count of the table.
  // This field is not always present due to backward compatibility. Use `Cardinality::unknown` in this case.
  plan_common.Cardinality cardinality = 27;

  optional uint64 initialized_at_epoch = 28;
  optional uint64 created_at_epoch = 29;

  // This field is introduced in v1.2.0. It is used to indicate whether the table should use
  // watermark_cache to avoid state cleaning as a performance optimization.
  // In older versions we can just initialize without it.
  bool cleaned_by_watermark = 30;

  // Per-table catalog version, used by schema change. `None` for internal tables and tests.
  // Not to be confused with the global catalog version for notification service.
  TableVersion version = 100;
}

enum HandleConflictBehavior {
  CONFLICT_BEHAVIOR_UNSPECIFIED = 0;
  OVERWRITE = 1;
  IGNORE = 2;
  NO_CHECK = 3;
}

message View {
  uint32 id = 1;
  uint32 schema_id = 2;
  uint32 database_id = 3;
  string name = 4;
  uint32 owner = 5;
  map<string, string> properties = 6;
  string sql = 7;
  repeated uint32 dependent_relations = 8;
  // User-specified column names.
  repeated plan_common.Field columns = 9;
}

message Schema {
  uint32 id = 1;
  uint32 database_id = 2;
  string name = 3;
  uint32 owner = 4;
}

message Database {
  uint32 id = 1;
  string name = 2;
  uint32 owner = 3;
}<|MERGE_RESOLUTION|>--- conflicted
+++ resolved
@@ -41,14 +41,11 @@
   int32 csv_delimiter = 5;
   bool csv_has_header = 6;
   string upsert_avro_primary_key = 7;
-<<<<<<< HEAD
-  plan_common.StorageTableDesc upstream_table = 8;
-=======
   plan_common.FormatType format = 8;
   plan_common.EncodeType row_encode = 9;
   SchemaRegistryNameStrategy name_strategy = 10;
   optional string key_message_name = 11;
->>>>>>> 8c24e9ed
+  plan_common.StorageTableDesc upstream_table = 12;
 }
 
 message Source {
